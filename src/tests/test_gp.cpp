--- conflicted
+++ resolved
@@ -119,61 +119,13 @@
 BOOST_AUTO_TEST_CASE(test_gp_bw_inversion)
 {
     using namespace limbo;
-<<<<<<< HEAD
-=======
     size_t N = 1000;
     size_t failures = 0;
->>>>>>> 8988815c
-
-    typedef kernel::MaternFiveHalfs<Params> KF_t;
-    typedef mean::Constant<Params> Mean_t;
-    typedef model::GP<Params, KF_t, Mean_t> GP_t;
-
-<<<<<<< HEAD
-    std::vector<Eigen::VectorXd> observations;
-    std::vector<Eigen::VectorXd> samples;
-    tools::rgen_double_t rgen(0.0, 10);
-    for (size_t i = 0; i < 100; i++) {
-        observations.push_back(make_v1(rgen.rand()));
-        samples.push_back(make_v1(rgen.rand()));
-    }
-
-    GP_t gp;
-    auto t1 = std::chrono::steady_clock::now();
-    gp.compute(samples, observations, Eigen::VectorXd::Zero(samples.size()));
-    auto time_init = std::chrono::duration_cast<std::chrono::microseconds>(std::chrono::steady_clock::now() - t1).count();
-    std::cout.precision(17);
-    std::cout << "Time running first batch: " << time_init << "us" << std::endl
-              << std::endl;
-
-    observations.push_back(make_v1(rgen.rand()));
-    samples.push_back(make_v1(rgen.rand()));
-
-    t1 = std::chrono::steady_clock::now();
-    gp.add_sample(samples.back(), observations.back(), 0.0);
-    auto time_increment = std::chrono::duration_cast<std::chrono::microseconds>(std::chrono::steady_clock::now() - t1).count();
-    std::cout << "Time running increment: " << time_increment << "us" << std::endl
-              << std::endl;
-
-    t1 = std::chrono::steady_clock::now();
-    gp.recompute(true);
-    auto time_recompute = std::chrono::duration_cast<std::chrono::microseconds>(std::chrono::steady_clock::now() - t1).count();
-    std::cout << "Time recomputing: " << time_recompute << "us" << std::endl
-              << std::endl;
-
-    GP_t gp2;
-    t1 = std::chrono::steady_clock::now();
-    gp2.compute(samples, observations, Eigen::VectorXd::Zero(samples.size()));
-    auto time_full = std::chrono::duration_cast<std::chrono::microseconds>(std::chrono::steady_clock::now() - t1).count();
-    std::cout << "Time running whole batch: " << time_full << "us" << std::endl
-              << std::endl;
-
-    Eigen::VectorXd s = make_v1(rgen.rand());
-    BOOST_CHECK((gp.mu(s) - gp2.mu(s)).norm() < 1e-5);
-    BOOST_CHECK(gp.matrixL().isApprox(gp2.matrixL(), 1e-5));
-    BOOST_CHECK(time_full > time_increment);
-    BOOST_CHECK(time_recompute > time_increment);
-=======
+
+    typedef kernel::MaternFiveHalfs<Params> KF_t;
+    typedef mean::Constant<Params> Mean_t;
+    typedef model::GP<Params, KF_t, Mean_t> GP_t;
+
     for (size_t i = 0; i < N; i++) {
 
         std::vector<Eigen::VectorXd> observations;
@@ -226,7 +178,6 @@
     }
 
     BOOST_CHECK(double(failures) / double(N) < 0.1);
->>>>>>> 8988815c
 }
 
 BOOST_AUTO_TEST_CASE(test_gp_no_samples_acqui_opt)
@@ -320,4 +271,4 @@
     std::tie(mu, sigma) = gp.query(make_v1(3));
     BOOST_CHECK(std::abs((mu(0) - 5)) < 1);
     BOOST_CHECK(sigma < 1e-5);
-}
+}