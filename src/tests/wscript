#!/usr/bin/env python
# encoding: utf-8

import create_all_combinations_test


def build(bld):
    bld.program(features='cxx',
                source='bo_functions.cpp',
                includes='. .. ../../',
                target='bo_functions',
                uselib='BOOST EIGEN TBB LIBCMAES',
                use='limbo')
    bld.program(features='cxx test',
                source='test_gp.cpp',
                includes='. .. ../../',
                target='test_gp',
                uselib='BOOST EIGEN TBB LIBCMAES',
                use='limbo')
    bld.program(features='cxx test',
                source='test_init_functions.cpp',
                includes='. .. ../../',
                target='test_init_functions',
                uselib='BOOST EIGEN TBB LIBCMAES',
                use='limbo')
    bld.program(features='cxx test',
                source='test_optimizers.cpp',
                includes='. .. ../../',
                target='test_optimizers',
                uselib='BOOST EIGEN TBB LIBCMAES',
                use='limbo')
    bld.program(features='cxx test',
                source='test_macros.cpp',
                includes='. .. ../../',
                target='test_macros',
                uselib='BOOST EIGEN TBB LIBCMAES',
                use='limbo')
    bld.program(features='cxx',
                source='boptimizer.cpp',
                includes='. .. ../../',
<<<<<<< HEAD
                target='test_boptimizer',
                uselib='BOOST EIGEN TBB SFERES LIBCMAES',
=======
                target='boptimizer',
                uselib='BOOST EIGEN TBB SFERES',
>>>>>>> e6138073
                use='limbo')
    if bld.env.DEFINES_NLOPT:
        bld.program(features='cxx test',
                    source='test_nlopt.cpp',
                    includes='. .. ../../',
                    target='test_nlopt',
                    uselib='BOOST EIGEN TBB NLOPT LIBCMAES',
                    use='limbo')
    if bld.env.DEFINES_NLOPT:
        bld.program(features='cxx test',
                    source='test_cmaes.cpp',
                    includes='. .. ../../',
                    target='test_cmaes',
                    uselib='BOOST EIGEN TBB LIBCMAES',
                    use='limbo')


def build_extensive_tests(ctx):
    create_all_combinations_test.create(ctx)<|MERGE_RESOLUTION|>--- conflicted
+++ resolved
@@ -38,13 +38,8 @@
     bld.program(features='cxx',
                 source='boptimizer.cpp',
                 includes='. .. ../../',
-<<<<<<< HEAD
-                target='test_boptimizer',
+                target='boptimizer',
                 uselib='BOOST EIGEN TBB SFERES LIBCMAES',
-=======
-                target='boptimizer',
-                uselib='BOOST EIGEN TBB SFERES',
->>>>>>> e6138073
                 use='limbo')
     if bld.env.DEFINES_NLOPT:
         bld.program(features='cxx test',
