--- conflicted
+++ resolved
@@ -113,48 +113,3 @@
     // TO-DO: Maybe alter a little grid search so not to call more times the utility function
     BOOST_CHECK_EQUAL(bidim_calls, (Params::opt_gridsearch::bins() + 1) * (Params::opt_gridsearch::bins() + 1) + 21);
 }
-
-<<<<<<< HEAD
-// TODO test parallel repeater
-// TODO test rprop
-
-/*
-=======
-#ifdef USE_LIBCMAES
-struct Params2 {
-    struct opt_cmaes : public defaults::opt_cmaes {
-    };
-};
-
->>>>>>> 4cb240ae
-BOOST_AUTO_TEST_CASE(test_cmaes_mono_dim)
-{
-    using namespace limbo;
-
-    opt::Cmaes<Params2> optimizer;
-
-    FakeAcquiMono f;
-    Eigen::VectorXd best_point = optimizer(f, Eigen::VectorXd::Constant(1, 0.5), true);
-
-    BOOST_CHECK_EQUAL(best_point.size(), 1);
-    BOOST_CHECK_CLOSE(best_point(0), 1, 0.0001);
-}
-
-BOOST_AUTO_TEST_CASE(test_cmaes_bi_dim)
-{
-    using namespace limbo;
-
-    opt::Cmaes<Params2> optimizer;
-
-    FakeAcquiBi f;
-    Eigen::VectorXd best_point = optimizer(f, Eigen::VectorXd::Constant(2, 0.5), true);
-
-    BOOST_CHECK_EQUAL(best_point.size(), 2);
-    BOOST_CHECK_CLOSE(best_point(0), 1, 0.0001);
-    BOOST_CHECK_SMALL(best_point(1), 0.000001);
-}
-<<<<<<< HEAD
-*/
-=======
-#endif
->>>>>>> 4cb240ae
