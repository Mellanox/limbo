--- conflicted
+++ resolved
@@ -35,11 +35,7 @@
                 BO_PARAM(bool, stats_enabled, true);
               };
 
-<<<<<<< HEAD
               struct bayes_opt_boptimizer : public defaults::bayes_opt_boptimizer {
-=======
-              struct bayes_opt_boptimizer {
->>>>>>> b68f4d7e
                   BO_PARAM(double, noise, 0.001);
               };
 
