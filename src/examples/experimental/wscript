--- conflicted
+++ resolved
@@ -77,14 +77,11 @@
                       includes = '.. ../.. ../../../',
                       target = 'multi_nsbo',
                       uselib = 'BOOST EIGEN TBB SFERES LIBCMAES NLOPT',
-<<<<<<< HEAD
+                      defines = 'NSBO',
                       use = 'limbo')
     obj = bld.program(features = 'cxx',
                       source = 'constrained_ei.cpp',
                       includes = '.. ../.. ../../../',
                       target = 'constrained_ei',
                       uselib = 'BOOST EIGEN TBB SFERES LIBCMAES NLOPT',
-=======
-                      defines = 'NSBO',
->>>>>>> c760f420
                       use = 'limbo')