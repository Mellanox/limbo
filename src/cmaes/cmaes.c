--- conflicted
+++ resolved
@@ -243,18 +243,11 @@
   double dtest, trace;
   static const char * version = "3.11.02.beta";
 
-<<<<<<< HEAD
-  /*if (t->version!=NULL && strcmp(version, t->version) == 0) {
-    ERRORMESSAGE("cmaes_init called twice, which will lead to a memory leak, use cmaes_exit first",0,0,0);
-    printf("Warning: cmaes_init called twice, which will lead to a memory leak, use cmaes_exit first\n");
-    }*/
-
-=======
   /*if (t->version && strcmp(version, t->version) == 0) {
     ERRORMESSAGE("cmaes_init called twice, which will lead to a memory leak, use cmaes_exit first",0,0,0);
     printf("Warning: cmaes_init called twice, which will lead to a memory leak, use cmaes_exit first\n");
   }*/
->>>>>>> 69fd39aa
+
   t->version = version;
   /* assign_string(&t->signalsFilename, "cmaes_signals.par"); */
 
