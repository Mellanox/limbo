#ifndef LIMBO_BAYES_OPT_BO_MULTI_HPP
#define LIMBO_BAYES_OPT_BO_MULTI_HPP

#include <Eigen/Core>

#ifndef USE_SFERES
#warning No sferes
#else
#ifndef USE_TBB
#define NO_PARALLEL
#endif
#include <sferes/phen/parameters.hpp>
#include <sferes/gen/evo_float.hpp>
#ifdef USE_TBB
#include <sferes/eval/parallel.hpp>
#endif
#include <sferes/modif/dummy.hpp>
#include <sferes/ea/nsga2.hpp>
#endif

#include <limbo/bayes_opt/bo_base.hpp>
#include <limbo/experimental/tools/pareto.hpp>

namespace limbo {
    namespace experimental {
        namespace bayes_opt {
            namespace multi {
#ifdef USE_SFERES
                struct SferesParams {
                    struct evo_float {
                        typedef sferes::gen::evo_float::mutation_t mutation_t;
                        typedef sferes::gen::evo_float::cross_over_t cross_over_t;
                        SFERES_CONST float cross_rate = 0.5f;
                        SFERES_CONST float mutation_rate = 0.1f;
                        SFERES_CONST float eta_m = 15.0f;
                        SFERES_CONST float eta_c = 10.0f;
                        SFERES_CONST mutation_t mutation_type = sferes::gen::evo_float::polynomial;
                        SFERES_CONST cross_over_t cross_over_type = sferes::gen::evo_float::sbx;
                    };

                    struct pop {
                        SFERES_CONST unsigned size = 100;
                        SFERES_CONST unsigned nb_gen = 1000;
                        SFERES_CONST int dump_period = -1;
                        SFERES_CONST int initial_aleat = 1;
                    };

                    struct parameters {
                        SFERES_CONST float min = 0.0f;
                        SFERES_CONST float max = 1.0f;
                    };
                };

                SFERES_FITNESS(SferesFitBase, sferes::fit::Fitness){
                    template <typename Indiv>
                    void eval(const Indiv& indiv){}};

                template <typename M>
                class SferesFit : public SferesFitBase<> {
                public:
                    SferesFit(const std::vector<M>& models) : _models(models) {}
                    SferesFit() {}

                    const std::vector<float>& objs() const { return _objs; }
                    float obj(size_t i) const { return _objs[i]; }

                    template <typename Indiv>
                    void eval(const Indiv& indiv)
                    {
                        this->_objs.resize(_models.size());
                        Eigen::VectorXd v(indiv.size());
                        for (size_t j = 0; j < indiv.size(); ++j)
                            v[j] = indiv.data(j);
                        // we protect against overestimation because this has some spurious effect
                        for (size_t i = 0; i < _models.size(); ++i)
                            this->_objs[i] = std::min(_models[i].mu(v)(0), _models[i].max_observation()(0));
                    }

                protected:
                    std::vector<M> _models;
                };
#endif
            }

            // to be removed once moved out of experimental?
            BOOST_PARAMETER_TEMPLATE_KEYWORD(initfun)
            BOOST_PARAMETER_TEMPLATE_KEYWORD(acquifun)
            BOOST_PARAMETER_TEMPLATE_KEYWORD(modelfun)
            BOOST_PARAMETER_TEMPLATE_KEYWORD(statsfun)
            BOOST_PARAMETER_TEMPLATE_KEYWORD(stopcrit)

            typedef boost::parameter::parameters<boost::parameter::optional<tag::statsfun>,
                boost::parameter::optional<tag::initfun>,
                boost::parameter::optional<tag::acquifun>,
                boost::parameter::optional<tag::stopcrit>,
                boost::parameter::optional<tag::modelfun>> bo_multi_signature;

<<<<<<< HEAD
=======
            // clang-format off
>>>>>>> 614026e7
            template <class Params,
                class A1 = boost::parameter::void_,
                class A2 = boost::parameter::void_,
                class A3 = boost::parameter::void_,
                class A4 = boost::parameter::void_,
                class A5 = boost::parameter::void_,
                class A6 = boost::parameter::void_>
            class BoMulti : public limbo::bayes_opt::BoBase<Params, A1, A2, A3, A4, A5, A6> {
            public:
<<<<<<< HEAD
                typedef typename bo_multi_signature::bind<A1, A2, A3, A4, A5, A6>::type args;
=======
                struct defaults {
#ifdef USE_LIBCMAES
                    typedef opt::Cmaes<Params> acquiopt_t;
#elif defined(USE_NLOPT)
                    typedef opt::NLOptNoGrad<Params, nlopt::GN_DIRECT_L_RAND> acquiopt_t;
#else
#warning NO NLOpt, and NO Libcmaes: the acquisition function will be optimized by a grid search algorithm (which is usually bad). Please install at least NLOpt or libcmaes to use limbo!.
                    typedef opt::GridSearch<Params> acquiopt_t;
#endif
                };
                typedef typename bo_multi_signature::bind<A1, A2, A3, A4, A5, A6>::type args;
                typedef typename boost::parameter::binding<args, tag::acquiopt, typename defaults::acquiopt_t>::type acqui_optimizer_t;
>>>>>>> 614026e7

                typedef limbo::bayes_opt::BoBase<Params, A1, A2, A3, A4, A5, A6> base_t;
                typedef typename base_t::model_t model_t;
                typedef typename base_t::acquisition_function_t acquisition_function_t;
                // point, obj, sigma
                typedef std::tuple<Eigen::VectorXd, Eigen::VectorXd, Eigen::VectorXd> pareto_point_t;
                typedef std::vector<pareto_point_t> pareto_t;

                size_t nb_objs() const { return this->_observations[0].size(); }

                const pareto_t& pareto_model() const { return _pareto_model; }

                const pareto_t& pareto_data() const { return _pareto_data; }

                const std::vector<model_t>& models() const { return _models; }

                // will be called at the end of the algo
                void update_pareto_data()
                {
                    std::vector<Eigen::VectorXd> v(this->_samples.size());
                    size_t dim = this->_observations[0].size();
                    std::fill(v.begin(), v.end(), Eigen::VectorXd::Zero(dim));
                    _pareto_data = pareto::pareto_set<1>(
                        _pack_data(this->_samples, this->_observations, v));
                }

                // will be called at the end of the algo
                template <int D>
                void update_pareto_model()
                {
                    this->_update_models();
#ifdef USE_SFERES
                    typedef sferes::gen::EvoFloat<D, multi::SferesParams> gen_t;
                    typedef sferes::phen::Parameters<gen_t, multi::SferesFit<model_t>, multi::SferesParams> phen_t;
                    typedef sferes::eval::Parallel<multi::SferesParams> eval_t;
                    typedef boost::fusion::vector<> stat_t;
                    typedef sferes::modif::Dummy<> modifier_t;
                    typedef sferes::ea::Nsga2<phen_t, eval_t, stat_t, modifier_t, multi::SferesParams> nsga2_t;

                    // commented to remove a dependency to a particular version of sferes
                    nsga2_t ea;
                    ea.set_fit_proto(multi::SferesFit<model_t>(_models));
                    ea.run();
                    auto pareto_front = ea.pareto_front();
                    tools::par::sort(pareto_front.begin(), pareto_front.end(), sferes::fit::compare_objs_lex());
                    _pareto_model.resize(pareto_front.size());
                    Eigen::VectorXd point(D), objs(nb_objs()), sigma(nb_objs());
                    for (size_t p = 0; p < pareto_front.size(); ++p) {
                        for (size_t i = 0; i < pareto_front[p]->size(); ++i)
                            point(i) = pareto_front[p]->data(i);
                        for (size_t i = 0; i < nb_objs(); ++i) {
                            objs(i) = pareto_front[p]->fit().obj(i);
                            sigma(i) = _models[i].sigma(point);
                        }
                        _pareto_model[p] = std::make_tuple(point, objs, sigma);
                    }
#endif
                }

            protected:
                std::vector<model_t> _models;
                pareto_t _pareto_model;
                pareto_t _pareto_data;

                pareto_t _pack_data(const std::vector<Eigen::VectorXd>& points,
                    const std::vector<Eigen::VectorXd>& objs,
                    const std::vector<Eigen::VectorXd>& sigma) const
                {
                    assert(points.size() == objs.size());
                    assert(sigma.size() == objs.size());
                    pareto_t p(points.size());
                    tools::par::loop(0, p.size(), [&](size_t k) {
                        p[k] = std::make_tuple(points[k], objs[k], sigma[k]);
                    });
                    return p;
                }

                void _update_models()
                {
                    size_t dim = this->_samples[0].size();
                    std::vector<std::vector<Eigen::VectorXd>> uni_obs(nb_objs());
                    for (size_t i = 0; i < this->_observations.size(); ++i)
                        for (int j = 0; j < this->_observations[i].size(); ++j)
                            uni_obs[j].push_back(Eigen::VectorXd::Constant(1, this->_observations[i][j]));
                    std::vector<model_t> models(nb_objs(), model_t(dim, 1));
                    _models = models;
                    for (size_t i = 0; i < uni_obs.size(); ++i) {
                        _models[i].compute(this->_samples, uni_obs[i], Eigen::VectorXd::Constant(this->_samples.size(), 1e-5));
                    }
                }
            };
        }
    }
}

#endif<|MERGE_RESOLUTION|>--- conflicted
+++ resolved
@@ -1,5 +1,6 @@
 #ifndef LIMBO_BAYES_OPT_BO_MULTI_HPP
 #define LIMBO_BAYES_OPT_BO_MULTI_HPP
+#define VERSION "xxx"
 
 #include <Eigen/Core>
 
@@ -62,6 +63,7 @@
                     SferesFit() {}
 
                     const std::vector<float>& objs() const { return _objs; }
+
                     float obj(size_t i) const { return _objs[i]; }
 
                     template <typename Indiv>
@@ -95,10 +97,6 @@
                 boost::parameter::optional<tag::stopcrit>,
                 boost::parameter::optional<tag::modelfun>> bo_multi_signature;
 
-<<<<<<< HEAD
-=======
-            // clang-format off
->>>>>>> 614026e7
             template <class Params,
                 class A1 = boost::parameter::void_,
                 class A2 = boost::parameter::void_,
@@ -108,22 +106,7 @@
                 class A6 = boost::parameter::void_>
             class BoMulti : public limbo::bayes_opt::BoBase<Params, A1, A2, A3, A4, A5, A6> {
             public:
-<<<<<<< HEAD
                 typedef typename bo_multi_signature::bind<A1, A2, A3, A4, A5, A6>::type args;
-=======
-                struct defaults {
-#ifdef USE_LIBCMAES
-                    typedef opt::Cmaes<Params> acquiopt_t;
-#elif defined(USE_NLOPT)
-                    typedef opt::NLOptNoGrad<Params, nlopt::GN_DIRECT_L_RAND> acquiopt_t;
-#else
-#warning NO NLOpt, and NO Libcmaes: the acquisition function will be optimized by a grid search algorithm (which is usually bad). Please install at least NLOpt or libcmaes to use limbo!.
-                    typedef opt::GridSearch<Params> acquiopt_t;
-#endif
-                };
-                typedef typename bo_multi_signature::bind<A1, A2, A3, A4, A5, A6>::type args;
-                typedef typename boost::parameter::binding<args, tag::acquiopt, typename defaults::acquiopt_t>::type acqui_optimizer_t;
->>>>>>> 614026e7
 
                 typedef limbo::bayes_opt::BoBase<Params, A1, A2, A3, A4, A5, A6> base_t;
                 typedef typename base_t::model_t model_t;
