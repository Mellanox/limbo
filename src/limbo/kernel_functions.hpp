--- conflicted
+++ resolved
@@ -1,8 +1,5 @@
 #ifndef KERNEL_FUNCTIONS_HPP_
 #define KERNEL_FUNCTIONS_HPP_
-
-
-
 
 #include <Eigen/Core>
 
@@ -10,7 +7,7 @@
   namespace kernel_functions {
     template<typename Params>
     struct Exp {
-      Exp(size_t dim = 1) { }
+      Exp(size_t dim = 1) {}
       double operator()(const Eigen::VectorXd& v1, const Eigen::VectorXd& v2) const {
         double _sigma = Params::kf_exp::sigma;
         return (exp(-(1 / (2 * pow(_sigma, 2))) * pow((v1 - v2).norm(), 2)));
@@ -19,8 +16,7 @@
 
     template<typename Params>
     struct MaternThreeHalfs {
-      MaternThreeHalfs(size_t dim = 1) {
-      }
+      MaternThreeHalfs(size_t dim = 1) {}
 
       double operator()(const Eigen::VectorXd& v1, const Eigen::VectorXd& v2) const {
         double d = (v1 - v2).norm();
@@ -32,8 +28,7 @@
 
     template<typename Params>
     struct MaternFiveHalfs {
-      MaternFiveHalfs(size_t dim = 1) {
-      }
+      MaternFiveHalfs(size_t dim = 1) {}
 
       double operator()(const Eigen::VectorXd& v1, const Eigen::VectorXd& v2) const {
         double d = (v1 - v2).norm();
@@ -55,20 +50,18 @@
     */
     template<typename Params>
     struct SquaredExpARD {
-<<<<<<< HEAD
-      SquaredExpARD(int dim=1) : _sf2(0), _ell(dim), _input_dim(dim){
-	this->set_h_params(Eigen::VectorXd::Ones(_ell.size()+1)*-1);
-=======
-      SquaredExpARD(int dim) : _sf2(0), _ell(dim), _input_dim(dim) {
-        this->set_h_params(Eigen::VectorXd::Ones(_ell.size() + 1) * -1);
->>>>>>> 69fd39aa
+      SquaredExpARD(int dim = 1) : _sf2(0), _ell(dim), _input_dim(dim) {
+        ->set_h_params(Eigen::VectorXd::Ones(_ell.size() + 1) * -1);
       }
+
       size_t h_params_size() const {
         return _ell.size() + 1;
       }
+
       const Eigen::VectorXd& h_params() const {
         return _h_params;
       }
+
       void set_h_params(const Eigen::VectorXd& p) {
         _h_params = p;
         for (size_t i = 0; i < _input_dim; ++i)
@@ -102,4 +95,5 @@
     };
   }
 }
+
 #endif