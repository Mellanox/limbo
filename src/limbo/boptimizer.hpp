--- conflicted
+++ resolved
@@ -1,12 +1,9 @@
 #ifndef BOPTIMIZER_HPP_
 #define BOPTIMIZER_HPP_
 
-#include <type_traits>
 #include "bo_base.hpp"
 
-
 namespace limbo {
-
   bool compareVectorXd(Eigen::VectorXd i, Eigen::VectorXd j) { return i(0)<j(0); }
 
   template <
@@ -28,8 +25,7 @@
     typedef typename base_t::acquisition_function_t acquisition_function_t;
 
     template<typename EvalFunction>
-    void optimize(const EvalFunction& feval, bool reset = true) {
-      //      static_assert(std::is_floating_point<obs_t>::value, "BOptimizer wants double/double for obs");
+    void optimize(const EvalFunction& feval, bool reset = true) {      
       this->_init(feval, reset);
 
       _model = model_t(EvalFunction::dim_in, EvalFunction::dim_out);
@@ -38,48 +34,36 @@
       inner_optimization_t inner_optimization;
 
       while (this->_samples.size() == 0 || this->_pursue(*this)) {
-
-	
         acquisition_function_t acqui(_model, this->_iteration);
 
-	Eigen::VectorXd new_sample = inner_optimization(acqui, acqui.dim_in());
+        Eigen::VectorXd new_sample = inner_optimization(acqui, acqui.dim_in());
+        this->add_new_sample(new_sample, feval(new_sample));	
 
-        this->add_new_sample(new_sample, feval(new_sample));
-	
+        _model.compute(this->_samples, this->_observations, Params::boptimizer::noise());
+        this->_update_stats(*this);
 
         std::cout << this->_iteration << " new point: "
-                  << this->_samples[this->_samples.size() - 1].transpose()
-                  << " value: " << this->_observations[this->_observations.size() - 1].transpose()
-	  //	  	  << " mu: "<< _model.mu(this->_samples[this->_samples.size() - 1]).transpose()
-	  //	  << " mean: " << _model.mean_function()(new_sample,_model).transpose()
-	  //	  << " sigma: "<< _model.sigma(this->_samples[this->_samples.size() - 1])
-	  // 	  << " acqui: "<< acqui(this->_samples[this->_samples.size() - 1])
-                  << " best:" << this->best_observation().transpose()
-                  << std::endl;
+                        << this->_samples[this->_samples.size() - 1].transpose()
+                        << " value: " << this->_observations[this->_observations.size() - 1].transpose()
+                        //<< " mu: "<< _model.mu(this->_samples[this->_samples.size() - 1]).transpose()
+                        //<< " mean: " << _model.mean_function()(new_sample,_model).transpose()
+                        //<< " sigma: "<< _model.sigma(this->_samples[this->_samples.size() - 1])
+                        //<< " acqui: "<< acqui(this->_samples[this->_samples.size() - 1])
+                        << " best:" << this->best_observation().transpose()
+                        << std::endl;
 
-<<<<<<< HEAD
-
-        _model.compute(this->_samples, this->_observations, Params::boptimizer::noise());
-
-        this->_update_stats(*this);
-
-	
-=======
->>>>>>> 69fd39aa
         this->_iteration++;
-
       }
     }
 
     const obs_t& best_observation() const {
-      return *std::max_element(this->_observations.begin(), this->_observations.end(),compareVectorXd);
+      return *std::max_element(this->_observations.begin(), this->_observations.end(), compareVectorXd);
     }
 
     const Eigen::VectorXd& best_sample() const {
-      auto max_e = std::max_element(this->_observations.begin(), this->_observations.end(),compareVectorXd);
+      auto max_e = std::max_element(this->_observations.begin(), this->_observations.end(), compareVectorXd);
       return this->_samples[std::distance(this->_observations.begin(), max_e)];
     }
-
 
     const model_t& model() const {
       return _model;
@@ -89,14 +73,6 @@
     model_t _model;
 
   };
-
-
-
-
-
-
-
-
 }
 
 #endif