--- conflicted
+++ resolved
@@ -1,4 +1,3 @@
-
 #ifndef GP_HPP_
 #define GP_HPP_
 
@@ -13,8 +12,6 @@
 
 namespace limbo {
   namespace model {
-
-
     template<typename Params, typename KernelFunction, typename MeanFunction, typename ObsType= Eigen::VectorXd>
     class GP {
      public:
@@ -50,7 +47,6 @@
 
       }
 
-
       // return mu, sigma (unormaliz)
       std::tuple<ObsType, double> query(const Eigen::VectorXd& v) const {
         if (_samples.size() == 0)
@@ -66,35 +62,45 @@
           return _mean_function(v, *this);
         return _mu(v, _compute_k(v));
       }
+
       double sigma(const Eigen::VectorXd& v) const {
         if (_samples.size() == 0)
           return sqrt(_kernel_function(v, v));
         return _sigma(v, _compute_k(v));
       }
+
       int dim_in() const {
         assert(_dim_in != -1);//need to compute first !
         return _dim_in;
       }
+
       int dim_out() const {
         assert(_dim_out != -1);//need to compute first !
         return _dim_out;
       }
+
       const KernelFunction& kernel_function() const {
         return _kernel_function;
       }
+
       const MeanFunction& mean_function() const {
         return _mean_function;
       }
-      ObsType max_observation() const {  
-	if(_observations.cols()>1)
-	  std::cout<<"WARNING max_observation with multi dim_inensional observations doesn't make sense"<<std::endl;
-        return _observations.maxCoeff();
+
+      ObsType max_observation() const {
+      	 if(_observations.cols()>1)
+	 std::cout<<"WARNING max_observation with multi dim_inensional observations doesn't make sense"<<std::endl;
+       return _observations.maxCoeff();
       }
+
       ObsType mean_observation() const {
         return _mean_observation;
       }
 
-      const Eigen::MatrixXd& mean_vector() const{return _mean_vector;}
+      const Eigen::MatrixXd& mean_vector() const {
+       return _mean_vector; 
+     }
+
      protected:
       int _dim_in;
       int _dim_out;
@@ -112,33 +118,24 @@
       ObsType _mean_observation;
 
       Eigen::MatrixXd _kernel;
-      //      Eigen::MatrixXd _inverted_kernel;
+      // Eigen::MatrixXd _inverted_kernel;
       Eigen::MatrixXd _l_matrix;
       Eigen::LLT<Eigen::MatrixXd> _llt;
 
-      void _compute_obs_mean(){
-	_mean_vector.resize(_samples.size(),_dim_out);
+      void _compute_obs_mean() {
+        _mean_vector.resize(_samples.size(), _dim_out);
         for (int i = 0; i < _mean_vector.rows(); i++)
-	  _mean_vector.row(i) = _mean_function(_samples[i], *this); 
+          _mean_vector.row(i) = _mean_function(_samples[i], *this); 
         _obs_mean = _observations - _mean_vector;
       }
 
       void _compute_kernel() {
-
         // O(n^2) [should be negligible]
-<<<<<<< HEAD
-        _kernel.resize(_samples.size(), _samples.size());
-        for (size_t i = 0; i < _samples.size(); i++)
-          for (size_t j = 0; j < _samples.size(); ++j)
-            _kernel(i, j) = _kernel_function(_samples[i], _samples[j]) + ((i==j)?_noise:0);
-
-=======
         _kernel.resize(_observations.size(), _observations.size());
         for (int i = 0; i < _observations.size(); i++)
           for (int j = 0; j < _observations.size(); ++j)
             _kernel(i, j) = _kernel_function(_samples[i], _samples[j])
                             +  ( (i == j) ? _noise : 0); // noise only on the diagonal
->>>>>>> 69fd39aa
 
         // O(n^3)
         //  _inverted_kernel = _kernel.inverse();
@@ -148,30 +145,27 @@
         // alpha = K^{-1} * this->_obs_mean;
         _alpha = _llt.matrixL().solve(this->_obs_mean);
         _llt.matrixL().adjoint().solveInPlace(_alpha);
-
       }
 
       ObsType _mu(const Eigen::VectorXd& v, const Eigen::VectorXd& k) const {
         return  (k.transpose() * _alpha) + _mean_function(v, *this).transpose();
+      }
 
-        //        return _mean_function(v)
-        //               + (k.transpose() * _inverted_kernel * (_obs_mean))[0];
-      }
       double _sigma(const Eigen::VectorXd& v, const Eigen::VectorXd& k) const {
         Eigen::VectorXd z = _llt.matrixL().solve(k);
-	double res= _kernel_function(v, v) - z.dot(z);
-	return (res<=std::numeric_limits<double>::epsilon())?0:res;
+        double res= _kernel_function(v, v) - z.dot(z);
+        return (res<=std::numeric_limits<double>::epsilon()) ? 0 : res;
+      }
 
-        //        return  _kernel_function(v, v) - (k.transpose() * _inverted_kernel * k)[0];
-      }
       Eigen::VectorXd _compute_k(const Eigen::VectorXd& v) const {
-
         Eigen::VectorXd k(_samples.size());
         for (int i = 0; i < k.size(); i++)
           k[i] = _kernel_function(_samples[i], v);
         return k;
       }
+
     };
   }
 }
+
 #endif