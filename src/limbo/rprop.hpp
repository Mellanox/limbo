--- conflicted
+++ resolved
@@ -5,7 +5,6 @@
 #include <boost/math/special_functions/sign.hpp>
 
 namespace rprop {
-<<<<<<< HEAD
     // partly inspired by libgp: https://github.com/mblum/libgp
     // reference :
     // Blum, M., & Riedmiller, M. (2013). Optimization of Gaussian
@@ -29,53 +28,6 @@
         Eigen::VectorXd best_params = params;
         double best = log(0);
 
-        for (int i = 0; i < n; ++i) {
-            double lik = func(params);
-            Eigen::VectorXd grad = -grad_func(params);
-            grad_old = grad_old.cwiseProduct(grad);
-
-            for (int j = 0; j < grad_old.size(); ++j) {
-                if (grad_old(j) > 0) {
-                    delta(j) = std::min(delta(j) * etaplus, deltamax);
-                }
-                else if (grad_old(j) < 0) {
-                    delta(j) = std::max(delta(j) * etaminus, deltamin);
-                    grad(j) = 0;
-                }
-                params(j) += -boost::math::sign(grad(j)) * delta(j);
-            }
-
-            grad_old = grad;
-            if (grad_old.norm() < eps_stop)
-                break;
-
-            if (lik > best) {
-                best = lik;
-                best_params = params;
-            }
-=======
-  // partly inspired by libgp: https://github.com/mblum/libgp
-  // reference :
-  // Blum, M., & Riedmiller, M. (2013). Optimization of Gaussian
-  // Process Hyperparameters using Rprop. In European Symposium
-  // on Artificial Neural Networks, Computational Intelligence
-  // and Machine Learning.
-  template<typename F1, typename F2>
-  Eigen::VectorXd optimize(const F1& func, const F2& grad_func, int param_dim, int n) {
-    // params
-    double delta0 = 0.1;
-    double deltamin = 1e-6;
-    double deltamax = 50;
-    double etaminus = 0.5;
-    double etaplus = 1.2;
-    double eps_stop = 0.0;
-
-    Eigen::VectorXd delta = Eigen::VectorXd::Ones(param_dim) * delta0;
-    Eigen::VectorXd grad_old = Eigen::VectorXd::Zero(param_dim);
-    Eigen::VectorXd params = (Eigen::VectorXd::Random(param_dim).array() - 1);
-    Eigen::VectorXd best_params = params;
-    double best = log(0);
-
     for (int i = 0; i < n; ++i) {
       double lik = func(params);
       if (lik > best) {
@@ -91,16 +43,16 @@
         } else if (grad_old(j) < 0) {
           delta(j) = std::max(delta(j) * etaminus, deltamin);
           grad(j) = 0;
->>>>>>> 0187f212
         }
+        params(j) += -boost::math::sign(grad(j)) * delta(j);
+      }
 
-<<<<<<< HEAD
-        return best_params;
-=======
       grad_old = grad;
       if (grad_old.norm() < eps_stop) break;
->>>>>>> 0187f212
     }
+
+    return best_params;
+  }
 }
 
 #endif