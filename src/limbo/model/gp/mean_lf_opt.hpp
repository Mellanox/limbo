#ifndef LIMBO_MODEL_GP_MEAN_LF_OPT_HPP
#define LIMBO_MODEL_GP_MEAN_LF_OPT_HPP

#include <Eigen/Core>

#include <limbo/opt/rprop.hpp>
#include <limbo/opt/parallel_repeater.hpp>

namespace limbo {
    namespace model {
        namespace gp {
            template <typename Params, typename Optimizer = opt::ParallelRepeater<Params, opt::Rprop<Params>>>
            struct MeanLFOpt {
            public:
                template <typename GP>
                void operator()(GP& gp) const
                {
                    MeanLFOptimization<GP> optimization(gp);
                    Optimizer optimizer;
                    int dim = gp.mean_function().h_params_size();
                    auto params = optimizer(optimization, tools::rand_vec(dim), false);
                    gp.mean_function().set_h_params(params);
                    gp.set_lik(opt::eval(optimization, params));
                    gp.update();
                }

            protected:
                template <typename GP>
                struct MeanLFOptimization {
                public:
                    MeanLFOptimization(const GP& gp) : _original_gp(gp) {}

                    opt::eval_t operator()(const Eigen::VectorXd& params, bool compute_grad) const
                    {
                        GP gp(this->_original_gp);
                        gp.mean_function().set_h_params(params);

                        gp.update();

                        size_t n = gp.obs_mean().rows();

                        // --- cholesky ---
                        // see:
                        // http://xcorr.net/2008/06/11/log-determinant-of-positive-definite-matrices-in-matlab/
                        Eigen::MatrixXd l = gp.llt().matrixL();
                        long double det = 2 * l.diagonal().array().log().sum();

                        double a = (gp.obs_mean().transpose() * gp.alpha())
                                       .trace(); // generalization for multi dimensional observation
                        // std::cout<<" a: "<<a <<" det: "<< det<<std::endl;
                        double lik = -0.5 * a - 0.5 * det - 0.5 * n * log(2 * M_PI);

                        if (!compute_grad)
                          return opt::no_grad(lik);

                        // K^{-1} using Cholesky decomposition
                        Eigen::MatrixXd K = Eigen::MatrixXd::Identity(n, n);
                        gp.llt().matrixL().solveInPlace(K);
                        gp.llt().matrixL().transpose().solveInPlace(K);

                        Eigen::VectorXd grad = Eigen::VectorXd::Zero(params.size());
                        for (int i_obs = 0; i_obs < gp.dim_out(); ++i_obs)
                            for (size_t n_obs = 0; n_obs < n; n_obs++) {
                                grad.tail(gp.mean_function().h_params_size()) += gp.obs_mean().col(i_obs).transpose() * K.col(n_obs) * gp.mean_function().grad(gp.samples()[n_obs], gp).row(i_obs);
                            }

                        return std::make_pair(lik, grad);
                    }

<<<<<<< HEAD
                    size_t param_size() const
                    {
                        return this->_original_gp.mean_function().h_params_size();
                    }

                    Eigen::VectorXd init() const
                    {
                      // Bug ?? used??
                        return (Eigen::VectorXd::Random(param_size()).array() - 1);
                    }

=======
>>>>>>> 9ef6e9f6
                protected:
                    const GP& _original_gp;
                };
            };
        }
    }
}

#endif<|MERGE_RESOLUTION|>--- conflicted
+++ resolved
@@ -67,20 +67,6 @@
                         return std::make_pair(lik, grad);
                     }
 
-<<<<<<< HEAD
-                    size_t param_size() const
-                    {
-                        return this->_original_gp.mean_function().h_params_size();
-                    }
-
-                    Eigen::VectorXd init() const
-                    {
-                      // Bug ?? used??
-                        return (Eigen::VectorXd::Random(param_size()).array() - 1);
-                    }
-
-=======
->>>>>>> 9ef6e9f6
                 protected:
                     const GP& _original_gp;
                 };
