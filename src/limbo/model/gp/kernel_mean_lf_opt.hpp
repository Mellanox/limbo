--- conflicted
+++ resolved
@@ -80,22 +80,7 @@
                                 grad.tail(gp.mean_function().h_params_size()) += gp.obs_mean().col(i_obs).transpose() * K.col(n_obs) * gp.mean_function().grad(gp.samples()[n_obs], gp).row(i_obs);
                             }
 
-<<<<<<< HEAD
-                        return std::make_pair(lik, grad);
-                    }
-
-                    size_t param_size() const
-                    {
-                        return this->_original_gp.kernel_function().h_params_size() + this->_original_gp.mean_function().h_params_size();
-                    }
-
-                    Eigen::VectorXd init() const
-                    {
-                        // Bug ?? used??
-                        return (Eigen::VectorXd::Random(param_size()).array() - 1);
-=======
                         return { lik, grad };
->>>>>>> 9ef6e9f6
                     }
 
                 protected:
