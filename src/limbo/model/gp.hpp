--- conflicted
+++ resolved
@@ -39,19 +39,11 @@
                 assert(samples.size() != 0);
                 assert(observations.size() != 0);
                 assert(samples.size() == observations.size());
-<<<<<<< HEAD
-                assert(bl_samples.size() == noises_bl.size());
-=======
                 assert(bl_samples.size() == (unsigned int)noises_bl.size());
->>>>>>> 8988815c
 
                 _dim_in = samples[0].size();
                 _kernel_function = KernelFunction(_dim_in); // the cost of building a functor should be relatively low
 
-<<<<<<< HEAD
-
-=======
->>>>>>> 8988815c
                 _dim_out = observations[0].size();
                 _mean_function = MeanFunction(_dim_out); // the cost of building a functor should be relatively low
 
@@ -76,12 +68,8 @@
             }
 
             /// Do not forget to call this if you use hyper-prameters optimization!!
-<<<<<<< HEAD
-            void optimize_hyperparams() {
-=======
             void optimize_hyperparams()
             {
->>>>>>> 8988815c
                 HyperParamsOptimizer()(*this);
             }
 
@@ -93,23 +81,15 @@
                     if (_bl_samples.empty()) {
                         _dim_in = sample.size();
                         _kernel_function = KernelFunction(_dim_in); // the cost of building a functor should be relatively low
-<<<<<<< HEAD
-                    } else {
-=======
                     }
                     else {
->>>>>>> 8988815c
                         assert(sample.size() == _dim_in);
                     }
 
                     _dim_out = observation.size();
                     _mean_function = MeanFunction(_dim_out); // the cost of building a functor should be relatively low
-<<<<<<< HEAD
-                } else {
-=======
                 }
                 else {
->>>>>>> 8988815c
                     assert(sample.size() == _dim_in);
                     assert(observation.size() == _dim_out);
                 }
@@ -138,12 +118,8 @@
                 if (_samples.empty() && _bl_samples.empty()) {
                     _dim_in = bl_sample.size();
                     _kernel_function = KernelFunction(_dim_in); // the cost of building a functor should be relatively low
-<<<<<<< HEAD
-                } else {
-=======
                 }
                 else {
->>>>>>> 8988815c
                     assert(bl_sample.size() == _dim_in);
                 }
 
@@ -256,11 +232,7 @@
             int nb_bl_samples() const { return _bl_samples.size(); }
 
             ///  recomputes the GP
-<<<<<<< HEAD
-            void recompute(bool update_obs_mean)
-=======
             void recompute(bool update_obs_mean = true)
->>>>>>> 8988815c
             {
                 assert(!_samples.empty());
 
@@ -344,7 +316,6 @@
 
                 this->_compute_alpha();
             }
-<<<<<<< HEAD
 
             void _compute_incremental_kernel()
             {
@@ -356,19 +327,6 @@
                 size_t n = _samples.size();
                 _kernel.conservativeResize(n, n);
 
-=======
-
-            void _compute_incremental_kernel()
-            {
-                // Incremental LLT
-                // This part of the code is inpired from the Bayesopt Library (cholesky_add_row function).
-                // However, the mathematical fundations can be easily retrieved by detailling the equations of the
-                // extended L matrix that produces the desired kernel.
-
-                size_t n = _samples.size();
-                _kernel.conservativeResize(n, n);
-
->>>>>>> 8988815c
                 for (size_t i = 0; i < n; ++i) {
                     _kernel(i, n - 1) = _kernel_function(_samples[i], _samples[n - 1]) + ((i == n - 1) ? _noises[i] : 0); // noise only on the diagonal
                     _kernel(n - 1, i) = _kernel(i, n - 1);
@@ -428,11 +386,7 @@
                 _inv_bl_kernel.block(_samples.size(), 0, _bl_samples.size(),
                     _samples.size())
                     = _inv_bl_kernel.block(0, _samples.size(), _samples.size(),
-<<<<<<< HEAD
-                                        _bl_samples.size())
-=======
                                          _bl_samples.size())
->>>>>>> 8988815c
                           .transpose();
                 _inv_bl_kernel.block(_samples.size(), _samples.size(), _bl_samples.size(),
                     _bl_samples.size())
