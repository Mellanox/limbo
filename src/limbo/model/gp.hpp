//| Copyright Inria May 2015
//| This project has received funding from the European Research Council (ERC) under
//| the European Union's Horizon 2020 research and innovation programme (grant
//| agreement No 637972) - see http://www.resibots.eu
//|
//| Contributor(s):
//|   - Jean-Baptiste Mouret (jean-baptiste.mouret@inria.fr)
//|   - Antoine Cully (antoinecully@gmail.com)
//|   - Kontantinos Chatzilygeroudis (konstantinos.chatzilygeroudis@inria.fr)
//|   - Federico Allocati (fede.allocati@gmail.com)
//|   - Vaios Papaspyros (b.papaspyros@gmail.com)
//|   - Roberto Rama (bertoski@gmail.com)
//|
//| This software is a computer library whose purpose is to optimize continuous,
//| black-box functions. It mainly implements Gaussian processes and Bayesian
//| optimization.
//| Main repository: http://github.com/resibots/limbo
//| Documentation: http://www.resibots.eu/limbo
//|
//| This software is governed by the CeCILL-C license under French law and
//| abiding by the rules of distribution of free software.  You can  use,
//| modify and/ or redistribute the software under the terms of the CeCILL-C
//| license as circulated by CEA, CNRS and INRIA at the following URL
//| "http://www.cecill.info".
//|
//| As a counterpart to the access to the source code and  rights to copy,
//| modify and redistribute granted by the license, users are provided only
//| with a limited warranty  and the software's author,  the holder of the
//| economic rights,  and the successive licensors  have only  limited
//| liability.
//|
//| In this respect, the user's attention is drawn to the risks associated
//| with loading,  using,  modifying and/or developing or reproducing the
//| software by the user in light of its specific status of free software,
//| that may mean  that it is complicated to manipulate,  and  that  also
//| therefore means  that it is reserved for developers  and  experienced
//| professionals having in-depth computer knowledge. Users are therefore
//| encouraged to load and test the software's suitability as regards their
//| requirements in conditions enabling the security of their systems and/or
//| data to be ensured and,  more generally, to use and operate it in the
//| same conditions as regards security.
//|
//| The fact that you are presently reading this means that you have had
//| knowledge of the CeCILL-C license and that you accept its terms.
//|
#ifndef LIMBO_MODEL_GP_HPP
#define LIMBO_MODEL_GP_HPP

#include <cassert>
#include <iostream>
#include <limits>
#include <vector>

#include <Eigen/Cholesky>
#include <Eigen/Core>
#include <Eigen/LU>

#include <limbo/model/gp/no_lf_opt.hpp>
#include <limbo/tools.hpp>

namespace limbo {
    namespace model {
        /// @ingroup model
        /// A classic Gaussian process.
        /// It is parametrized by:
        /// - a mean function
        /// - [optionnal] an optimizer for the hyper-parameters
        template <typename Params, typename KernelFunction, typename MeanFunction, class HyperParamsOptimizer = gp::NoLFOpt<Params>>
        class GP {
        public:
            /// useful because the model might be created before knowing anything about the process
            GP() : _dim_in(-1), _dim_out(-1), _inv_kernel_updated(false) {}

            /// useful because the model might be created  before having samples
            GP(int dim_in, int dim_out)
                : _dim_in(dim_in), _dim_out(dim_out), _kernel_function(dim_in), _mean_function(dim_out), _inv_kernel_updated(false) {}

            /// Compute the GP from samples and observations. This call needs to be explicit!
            void compute(const std::vector<Eigen::VectorXd>& samples,
                const std::vector<Eigen::VectorXd>& observations, bool compute_kernel = true)
            {
                assert(samples.size() != 0);
                assert(observations.size() != 0);
                assert(samples.size() == observations.size());

                if (_dim_in != samples[0].size()) {
                    _dim_in = samples[0].size();
                    _kernel_function = KernelFunction(_dim_in); // the cost of building a functor should be relatively low
                }

                if (_dim_out != observations[0].size()) {
                    _dim_out = observations[0].size();
                    _mean_function = MeanFunction(_dim_out); // the cost of building a functor should be relatively low
                }

                _samples = samples;

                _observations.resize(observations.size(), _dim_out);
                for (int i = 0; i < _observations.rows(); ++i)
                    _observations.row(i) = observations[i];

                _mean_observation = _observations.colwise().mean();

                this->_compute_obs_mean();
                if (compute_kernel)
                    this->_compute_full_kernel();
            }

            /// Do not forget to call this if you use hyper-prameters optimization!!
            void optimize_hyperparams()
            {
                _hp_optimize(*this);
            }

            /// add sample and update the GP. This code uses an incremental implementation of the Cholesky
            /// decomposition. It is therefore much faster than a call to compute()
            void add_sample(const Eigen::VectorXd& sample, const Eigen::VectorXd& observation)
            {
                if (_samples.empty()) {
                    if (_dim_in != sample.size()) {
                        _dim_in = sample.size();
                        _kernel_function = KernelFunction(_dim_in); // the cost of building a functor should be relatively low
                    }
                    if (_dim_out != observation.size()) {
                        _dim_out = observation.size();
                        _mean_function = MeanFunction(_dim_out); // the cost of building a functor should be relatively low
                    }
                }
                else {
                    assert(sample.size() == _dim_in);
                    assert(observation.size() == _dim_out);
                }

                _samples.push_back(sample);

                _observations.conservativeResize(_observations.rows() + 1, _dim_out);
                _observations.bottomRows<1>() = observation.transpose();

                _mean_observation = _observations.colwise().mean();

                this->_compute_obs_mean();
                this->_compute_incremental_kernel();
            }

            /**
             \\rst
             return :math:`\mu`, :math:`\sigma^2` (unormalized). If there is no sample, return the value according to the mean function. Using this method instead of separate calls to mu() and sigma() is more efficient because some computations are shared between mu() and sigma().
             \\endrst
            */
            std::tuple<Eigen::VectorXd, double> query(const Eigen::VectorXd& v) const
            {
                if (_samples.size() == 0)
                    return std::make_tuple(_mean_function(v, *this),
                        _kernel_function(v, v));

                Eigen::VectorXd k = _compute_k(v);
                return std::make_tuple(_mu(v, k), _sigma(v, k));
            }

            /**
             \\rst
             return :math:`\mu` (unormalized). If there is no sample, return the value according to the mean function.
             \\endrst
            */
            Eigen::VectorXd mu(const Eigen::VectorXd& v) const
            {
                if (_samples.size() == 0)
                    return _mean_function(v, *this);
                return _mu(v, _compute_k(v));
            }

            /**
             \\rst
             return :math:`\sigma^2` (unormalized). If there is no sample, return the max :math:`\sigma^2`.
             \\endrst
            */
            double sigma(const Eigen::VectorXd& v) const
            {
                if (_samples.size() == 0)
                    return _kernel_function(v, v);
                return _sigma(v, _compute_k(v));
            }

            /// return the number of dimensions of the input
            int dim_in() const
            {
                assert(_dim_in != -1); // need to compute first !
                return _dim_in;
            }

            /// return the number of dimensions of the output
            int dim_out() const
            {
                assert(_dim_out != -1); // need to compute first !
                return _dim_out;
            }

            const KernelFunction& kernel_function() const { return _kernel_function; }

            KernelFunction& kernel_function() { return _kernel_function; }

            const MeanFunction& mean_function() const { return _mean_function; }

            MeanFunction& mean_function() { return _mean_function; }

            /// return the maximum observation (only call this if the output of the GP is of dimension 1)
            Eigen::VectorXd max_observation() const
            {
                if (_observations.cols() > 1)
                    std::cout << "WARNING max_observation with multi dimensional "
                                 "observations doesn't make sense"
                              << std::endl;
                return tools::make_vector(_observations.maxCoeff());
            }

            /// return the mean observation (only call this if the output of the GP is of dimension 1)
            Eigen::VectorXd mean_observation() const
            {
                // TODO: Check if _dim_out is correct?!
                return _samples.size() > 0 ? _mean_observation
                                           : Eigen::VectorXd::Zero(_dim_out);
            }

            const Eigen::MatrixXd& mean_vector() const { return _mean_vector; }

            const Eigen::MatrixXd& obs_mean() const { return _obs_mean; }

            /// return the number of samples used to compute the GP
            int nb_samples() const { return _samples.size(); }

            ///  recomputes the GP
            void recompute(bool update_obs_mean = true, bool update_full_kernel = true)
            {
                assert(!_samples.empty());

                if (update_obs_mean)
                    this->_compute_obs_mean();

                if (update_full_kernel)
                    this->_compute_full_kernel();
                else
                    this->_compute_alpha();
            }

<<<<<<< HEAD
            // compute loglikelihood
            double compute_log_lik() const
            {
                size_t n = _obs_mean.rows();
=======
            void compute_inv_kernel()
            {
                size_t n = _obs_mean.rows();
                // K^{-1} using Cholesky decomposition
                _inv_kernel = Eigen::MatrixXd::Identity(n, n);

                _matrixL.template triangularView<Eigen::Lower>().solveInPlace(_inv_kernel);
                _matrixL.template triangularView<Eigen::Lower>().transpose().solveInPlace(_inv_kernel);

                _inv_kernel_updated = true;
            }

            /// compute and return the log likelihood
            double compute_log_lik()
            {
                size_t n = _obs_mean.rows();

>>>>>>> 8e6419d1
                // --- cholesky ---
                // see:
                // http://xcorr.net/2008/06/11/log-determinant-of-positive-definite-matrices-in-matlab/
                long double det = 2 * _matrixL.diagonal().array().log().sum();

                double a = (_obs_mean.transpose() * _alpha)
                               .trace(); // generalization for multi dimensional observation
<<<<<<< HEAD
                // std::cout << " a: " << a << " det: " << det << std::endl;
                return -0.5 * a - 0.5 * det - 0.5 * n * log(2 * M_PI);
            }

            // compute likelihood
            double compute_lik() const
            {
                int n = _obs_mean.rows();

                // --- cholesky ---
                const Eigen::TriangularView<const Eigen::MatrixXd, Eigen::Lower> triang = _matrixL.template triangularView<Eigen::Lower>();
                long double sqrt_det = triang.determinant();

                double a = (_obs_mean.transpose() * _alpha)
                               .trace(); // generalization for multi dimensional observation
                // std::cout << " a: " << a << " square root of det: " << sqrt_det << std::endl;
                return std::exp(-0.5 * a) / sqrt_det / std::pow(std::sqrt(2 * M_PI), n);
            }

            /// return the likelihood (do not compute it!)
            double get_lik() const { return _lik; }
=======

                _log_lik = -0.5 * a - 0.5 * det - 0.5 * n * std::log(2 * M_PI);

                return _log_lik;
            }

            /// compute and return the gradient of the log likelihood wrt to the kernel parameters
            Eigen::VectorXd compute_kernel_grad_log_lik()
            {
                size_t n = _obs_mean.rows();

                // compute K^{-1} only if needed
                if (!_inv_kernel_updated) {
                    compute_inv_kernel();
                }
                Eigen::MatrixXd w = _inv_kernel;

                // alpha * alpha.transpose() - K^{-1}
                w = _alpha * _alpha.transpose() - w;

                // only compute half of the matrix (symmetrical matrix)
                Eigen::VectorXd grad = Eigen::VectorXd::Zero(_kernel_function.h_params_size());
                for (size_t i = 0; i < n; ++i) {
                    for (size_t j = 0; j <= i; ++j) {
                        Eigen::VectorXd g = _kernel_function.grad(_samples[i], _samples[j], i, j);
                        if (i == j)
                            grad += w(i, j) * g * 0.5;
                        else
                            grad += w(i, j) * g;
                    }
                }

                return grad;
            }

            /// compute and return the gradient of the log likelihood wrt to the mean parameters
            Eigen::VectorXd compute_mean_grad_log_lik()
            {
                size_t n = _obs_mean.rows();

                // compute K^{-1} only if needed
                if (!_inv_kernel_updated) {
                    compute_inv_kernel();
                }

                Eigen::VectorXd grad = Eigen::VectorXd::Zero(_mean_function.h_params_size());
                for (int i_obs = 0; i_obs < _dim_out; ++i_obs)
                    for (size_t n_obs = 0; n_obs < n; n_obs++) {
                        grad += _obs_mean.col(i_obs).transpose() * _inv_kernel.col(n_obs) * _mean_function.grad(_samples[n_obs], *this).row(i_obs);
                    }

                return grad;
            }
>>>>>>> 8e6419d1

            /// return the likelihood (do not compute it -- return last computed)
            double get_log_lik() const { return _log_lik; }

            /// set the log likelihood (e.g. computed from outside)
            void set_log_lik(double log_lik) { _log_lik = log_lik; }

            /// compute and return the log probability of LOO CV
            double compute_log_loo_cv()
            {
                // compute K^{-1} only if needed
                if (!_inv_kernel_updated) {
                    compute_inv_kernel();
                }

                Eigen::VectorXd inv_diag = _inv_kernel.diagonal().array().inverse();

                _log_loo_cv = (((-0.5 * (_alpha.array().square().array().colwise() * inv_diag.array())).array().colwise() - 0.5 * inv_diag.array().log().array()) - 0.5 * std::log(2 * M_PI)).colwise().sum().sum();

                return _log_loo_cv;
            }

            /// compute and return the gradient of the log probability of LOO CV wrt to the kernel parameters
            Eigen::VectorXd compute_kernel_grad_log_loo_cv()
            {
                size_t n = _obs_mean.rows();
                size_t n_params = _kernel_function.h_params_size();

                // compute K^{-1} only if needed
                if (!_inv_kernel_updated) {
                    compute_inv_kernel();
                }

                Eigen::VectorXd grad = Eigen::VectorXd::Zero(n_params);
                Eigen::MatrixXd grads = Eigen::MatrixXd::Zero(n_params, _dim_out);

                // only compute half of the matrix (symmetrical matrix)
                // TO-DO: Make it better
                std::vector<std::vector<Eigen::VectorXd>> full_dk;
                for (size_t i = 0; i < n; i++) {
                    full_dk.push_back(std::vector<Eigen::VectorXd>());
                    for (size_t j = 0; j <= i; j++)
                        full_dk[i].push_back(_kernel_function.grad(_samples[i], _samples[j], i, j));
                    for (size_t j = i + 1; j < n; j++)
                        full_dk[i].push_back(Eigen::VectorXd::Zero(n_params));
                }
                for (size_t i = 0; i < n; i++)
                    for (size_t j = 0; j < i; ++j)
                        full_dk[j][i] = full_dk[i][j];

                Eigen::VectorXd inv_diag = _inv_kernel.diagonal().array().inverse();

                for (int j = 0; j < grad.size(); j++) {
                    Eigen::MatrixXd dKdTheta_j = Eigen::MatrixXd::Zero(n, n);
                    for (size_t i = 0; i < n; i++) {
                        for (size_t k = 0; k < n; k++)
                            dKdTheta_j(i, k) = full_dk[i][k](j);
                    }
                    Eigen::MatrixXd Zeta_j = _inv_kernel * dKdTheta_j;
                    Eigen::MatrixXd Zeta_j_alpha = Zeta_j * _alpha;
                    Eigen::MatrixXd Zeta_j_K = Zeta_j * _inv_kernel;

                    grads.row(j) = ((_alpha.array() * Zeta_j_alpha.array() - 0.5 * ((1. + _alpha.array().square().array().colwise() * inv_diag.array()).array().colwise() * Zeta_j_K.diagonal().array())).array().colwise() * inv_diag.array()).colwise().sum();

                    // for (size_t i = 0; i < n; i++)
                    //     grads.row(j).array() += (_alpha.row(i).array() * Zeta_j_alpha.row(i).array() - 0.5 * (1. + _alpha.row(i).array().square() / _inv_kernel.diagonal()(i)) * Zeta_j_K.diagonal()(i)) / _inv_kernel.diagonal()(i);
                }

                grad = grads.rowwise().sum();

                return grad;
            }

            /// return the LOO-CV log probability (do not compute it -- return last computed)
            double get_log_loo_cv() const { return _log_loo_cv; }

            /// set the LOO-CV log probability (e.g. computed from outside)
            void set_log_loo_cv(double log_loo_cv) { _log_loo_cv = log_loo_cv; }

            /// LLT matrix (from Cholesky decomposition)
            //const Eigen::LLT<Eigen::MatrixXd>& llt() const { return _llt; }
            const Eigen::MatrixXd& matrixL() const { return _matrixL; }

            const Eigen::MatrixXd& alpha() const { return _alpha; }

            /// return the list of samples that have been tested so far
            const std::vector<Eigen::VectorXd>& samples() const { return _samples; }

            bool inv_kernel_computed() { return _inv_kernel_updated; }

        protected:
            int _dim_in;
            int _dim_out;

            KernelFunction _kernel_function;
            MeanFunction _mean_function;

            std::vector<Eigen::VectorXd> _samples;
            Eigen::MatrixXd _observations;
            Eigen::MatrixXd _mean_vector;
            Eigen::MatrixXd _obs_mean;

            Eigen::MatrixXd _alpha;
            Eigen::VectorXd _mean_observation;

            Eigen::MatrixXd _kernel, _inv_kernel;

            Eigen::MatrixXd _matrixL;

            double _log_lik, _log_loo_cv;
            bool _inv_kernel_updated;

            HyperParamsOptimizer _hp_optimize;

            void _compute_obs_mean()
            {
                _mean_vector.resize(_samples.size(), _dim_out);
                for (int i = 0; i < _mean_vector.rows(); i++)
                    _mean_vector.row(i) = _mean_function(_samples[i], *this);
                _obs_mean = _observations - _mean_vector;
            }

            void _compute_full_kernel()
            {
                size_t n = _samples.size();
                _kernel.resize(n, n);

                // O(n^2) [should be negligible]
                for (size_t i = 0; i < n; i++)
                    for (size_t j = 0; j <= i; ++j)
                        _kernel(i, j) = _kernel_function(_samples[i], _samples[j], i, j);

                for (size_t i = 0; i < n; i++)
                    for (size_t j = 0; j < i; ++j)
                        _kernel(j, i) = _kernel(i, j);

                // O(n^3)
                _matrixL = Eigen::LLT<Eigen::MatrixXd>(_kernel).matrixL();

                this->_compute_alpha();

                // notify change of kernel
                _inv_kernel_updated = false;
            }

            void _compute_incremental_kernel()
            {
                // Incremental LLT
                // This part of the code is inpired from the Bayesopt Library (cholesky_add_row function).
                // However, the mathematical fundations can be easily retrieved by detailling the equations of the
                // extended L matrix that produces the desired kernel.

                size_t n = _samples.size();
                _kernel.conservativeResize(n, n);

                for (size_t i = 0; i < n; ++i) {
                    _kernel(i, n - 1) = _kernel_function(_samples[i], _samples[n - 1], i, n - 1);
                    _kernel(n - 1, i) = _kernel(i, n - 1);
                }

                _matrixL.conservativeResizeLike(Eigen::MatrixXd::Zero(n, n));

                double L_j;
                for (size_t j = 0; j < n - 1; ++j) {
                    L_j = _kernel(n - 1, j) - (_matrixL.block(j, 0, 1, j) * _matrixL.block(n - 1, 0, 1, j).transpose())(0, 0);
                    _matrixL(n - 1, j) = (L_j) / _matrixL(j, j);
                }

                L_j = _kernel(n - 1, n - 1) - (_matrixL.block(n - 1, 0, 1, n - 1) * _matrixL.block(n - 1, 0, 1, n - 1).transpose())(0, 0);
                _matrixL(n - 1, n - 1) = sqrt(L_j);

                this->_compute_alpha();

                // notify change of kernel
                _inv_kernel_updated = false;
            }

            void _compute_alpha()
            {
                // alpha = K^{-1} * this->_obs_mean;
                Eigen::TriangularView<Eigen::MatrixXd, Eigen::Lower> triang = _matrixL.template triangularView<Eigen::Lower>();
                _alpha = triang.solve(_obs_mean);
                triang.adjoint().solveInPlace(_alpha);
            }

            Eigen::VectorXd _mu(const Eigen::VectorXd& v, const Eigen::VectorXd& k) const
            {
                return (k.transpose() * _alpha) + _mean_function(v, *this).transpose();
            }

            double _sigma(const Eigen::VectorXd& v, const Eigen::VectorXd& k) const
            {
                Eigen::VectorXd z = _matrixL.triangularView<Eigen::Lower>().solve(k);
                double res = _kernel_function(v, v) - z.dot(z);

                return (res <= std::numeric_limits<double>::epsilon()) ? 0 : res;
            }

            Eigen::VectorXd _compute_k(const Eigen::VectorXd& v) const
            {
                Eigen::VectorXd k(_samples.size());
                for (int i = 0; i < k.size(); i++)
                    k[i] = _kernel_function(_samples[i], v);
                return k;
            }
        };
    }
}

#endif<|MERGE_RESOLUTION|>--- conflicted
+++ resolved
@@ -242,12 +242,6 @@
                     this->_compute_alpha();
             }
 
-<<<<<<< HEAD
-            // compute loglikelihood
-            double compute_log_lik() const
-            {
-                size_t n = _obs_mean.rows();
-=======
             void compute_inv_kernel()
             {
                 size_t n = _obs_mean.rows();
@@ -265,7 +259,6 @@
             {
                 size_t n = _obs_mean.rows();
 
->>>>>>> 8e6419d1
                 // --- cholesky ---
                 // see:
                 // http://xcorr.net/2008/06/11/log-determinant-of-positive-definite-matrices-in-matlab/
@@ -273,29 +266,6 @@
 
                 double a = (_obs_mean.transpose() * _alpha)
                                .trace(); // generalization for multi dimensional observation
-<<<<<<< HEAD
-                // std::cout << " a: " << a << " det: " << det << std::endl;
-                return -0.5 * a - 0.5 * det - 0.5 * n * log(2 * M_PI);
-            }
-
-            // compute likelihood
-            double compute_lik() const
-            {
-                int n = _obs_mean.rows();
-
-                // --- cholesky ---
-                const Eigen::TriangularView<const Eigen::MatrixXd, Eigen::Lower> triang = _matrixL.template triangularView<Eigen::Lower>();
-                long double sqrt_det = triang.determinant();
-
-                double a = (_obs_mean.transpose() * _alpha)
-                               .trace(); // generalization for multi dimensional observation
-                // std::cout << " a: " << a << " square root of det: " << sqrt_det << std::endl;
-                return std::exp(-0.5 * a) / sqrt_det / std::pow(std::sqrt(2 * M_PI), n);
-            }
-
-            /// return the likelihood (do not compute it!)
-            double get_lik() const { return _lik; }
-=======
 
                 _log_lik = -0.5 * a - 0.5 * det - 0.5 * n * std::log(2 * M_PI);
 
@@ -349,7 +319,6 @@
 
                 return grad;
             }
->>>>>>> 8e6419d1
 
             /// return the likelihood (do not compute it -- return last computed)
             double get_log_lik() const { return _log_lik; }
