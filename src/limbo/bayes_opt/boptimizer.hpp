#ifndef LIMBO_BAYES_OPT_BOPTIMIZER_HPP
#define LIMBO_BAYES_OPT_BOPTIMIZER_HPP

#include <iostream>
#include <algorithm>
#include <iterator>

#include <boost/parameter/aux_/void.hpp>

#include <Eigen/Core>

#include <limbo/tools/macros.hpp>
#include <limbo/bayes_opt/bo_base.hpp>

namespace limbo {
    namespace defaults {
        struct bayes_opt_boptimizer {
            BO_PARAM(double, noise, 1e-6);
        };
    }
    namespace bayes_opt {
        // clang-format off
        template <class Params,
          class A1 = boost::parameter::void_,
          class A2 = boost::parameter::void_,
          class A3 = boost::parameter::void_,
          class A4 = boost::parameter::void_,
          class A5 = boost::parameter::void_,
          class A6 = boost::parameter::void_>
        // clang-format on
        class BOptimizer : public BoBase<Params, A1, A2, A3, A4, A5, A6> {
        public:
            typedef BoBase<Params, A1, A2, A3, A4, A5, A6> base_t;
            typedef typename base_t::model_t model_t;
            typedef typename base_t::acquisition_function_t acquisition_function_t;
            typedef typename base_t::acqui_optimizer_t acqui_optimizer_t;

            template <typename AcquisitionFunction, typename AggregatorFunction>
            struct AcquiOptimization {
            public:
                AcquiOptimization(const AcquisitionFunction& acqui, const AggregatorFunction& afun, const Eigen::VectorXd& init) : _acqui(acqui), _afun(afun), _init(init) {}

                double utility(const Eigen::VectorXd& params) const
                {
                    return _acqui(params, _afun);
                }

                size_t param_size() const
                {
                    return _acqui.dim_in();
                }

                const Eigen::VectorXd& init() const
                {
                    return _init;
                }

            protected:
                const AcquisitionFunction& _acqui;
                const AggregatorFunction& _afun;
                const Eigen::VectorXd _init;
            };

            template <typename StateFunction, typename AggregatorFunction = FirstElem>
            void optimize(const StateFunction& sfun, const AggregatorFunction& afun = AggregatorFunction(), bool reset = true)
            {
                _model = model_t(StateFunction::dim_in, StateFunction::dim_out);
                this->_init(sfun, afun, reset);

                if (!this->_observations.empty())
<<<<<<< HEAD
                        _model.compute(this->_samples, this->_observations, Params::bayes_opt_boptimizer::noise(), this->_bl_samples);
=======
                    _model.compute(this->_samples, this->_observations, Params::bayes_opt_boptimizer::noise(), this->_bl_samples);
>>>>>>> 4cb240ae

                acqui_optimizer_t acqui_optimizer;

                while (this->_samples.size() == 0 || !this->_stop(*this, afun)) {
                    acquisition_function_t acqui(_model, this->_current_iteration);

                    Eigen::VectorXd starting_point = (Eigen::VectorXd::Random(StateFunction::dim_in).array() + 1) / 2;
                    auto acqui_optimization = AcquiOptimization<acquisition_function_t, AggregatorFunction>(acqui, afun, starting_point);
                    Eigen::VectorXd new_sample = acqui_optimizer(acqui_optimization, true);
                    bool blacklisted = false;
                    try {
                        this->add_new_sample(new_sample, sfun(new_sample));
                    }
                    catch (...) {
                        this->add_new_bl_sample(new_sample);
                        blacklisted = true;
                    }

                    this->_update_stats(*this, afun, blacklisted);

                    if (!this->_observations.empty())
                        _model.compute(this->_samples, this->_observations, Params::bayes_opt_boptimizer::noise(), this->_bl_samples);

                    this->_current_iteration++;
                    this->_total_iterations++;
                }
            }

            template <typename AggregatorFunction = FirstElem>
            const Eigen::VectorXd& best_observation(const AggregatorFunction& afun = AggregatorFunction()) const
            {
                auto rewards = std::vector<double>(this->_observations.size());
                std::transform(this->_observations.begin(), this->_observations.end(), rewards.begin(), afun);
                auto max_e = std::max_element(rewards.begin(), rewards.end());
                return this->_observations[std::distance(rewards.begin(), max_e)];
            }

            template <typename AggregatorFunction = FirstElem>
            const Eigen::VectorXd& best_sample(const AggregatorFunction& afun = AggregatorFunction()) const
            {
                auto rewards = std::vector<double>(this->_observations.size());
                std::transform(this->_observations.begin(), this->_observations.end(), rewards.begin(), afun);
                auto max_e = std::max_element(rewards.begin(), rewards.end());
                return this->_samples[std::distance(rewards.begin(), max_e)];
            }

            const model_t& model() const { return _model; }

        protected:
            model_t _model;
        };
    }
}

#endif<|MERGE_RESOLUTION|>--- conflicted
+++ resolved
@@ -68,11 +68,7 @@
                 this->_init(sfun, afun, reset);
 
                 if (!this->_observations.empty())
-<<<<<<< HEAD
-                        _model.compute(this->_samples, this->_observations, Params::bayes_opt_boptimizer::noise(), this->_bl_samples);
-=======
                     _model.compute(this->_samples, this->_observations, Params::bayes_opt_boptimizer::noise(), this->_bl_samples);
->>>>>>> 4cb240ae
 
                 acqui_optimizer_t acqui_optimizer;
 
