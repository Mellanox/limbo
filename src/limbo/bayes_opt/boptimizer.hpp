--- conflicted
+++ resolved
@@ -81,12 +81,7 @@
 
                     _model.compute(this->_samples, this->_observations,
                         Params::boptimizer::noise(), this->_bl_samples);
-<<<<<<< HEAD
                     this->_update_stats(*this, afun, blacklisted);
-=======
-
-                    this->_update_stats(*this, blacklisted);
->>>>>>> 67e046c2
 
                     std::cout << this->_iteration << " new point: "
                               << (blacklisted ? this->_bl_samples.back()
