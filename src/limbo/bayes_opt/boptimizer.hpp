#ifndef LIMBO_BAYES_OPT_BOPTIMIZER_HPP
#define LIMBO_BAYES_OPT_BOPTIMIZER_HPP

#include <iostream>
#include <algorithm>
#include <iterator>

#include <boost/parameter/aux_/void.hpp>

#include <Eigen/Core>

#include <limbo/tools/macros.hpp>
#include <limbo/bayes_opt/bo_base.hpp>

namespace limbo {
    namespace defaults {
        struct bayes_opt_boptimizer {
            BO_PARAM(double, noise, 1e-6);
        };
    }
    namespace bayes_opt {

        template <class Params, class A1 = boost::parameter::void_,
            class A2 = boost::parameter::void_, class A3 = boost::parameter::void_,
            class A4 = boost::parameter::void_, class A5 = boost::parameter::void_,
            class A6 = boost::parameter::void_>
        class BOptimizer : public BoBase<Params, A1, A2, A3, A4, A5, A6> {
        public:
            typedef BoBase<Params, A1, A2, A3, A4, A5, A6> base_t;
            typedef typename base_t::model_t model_t;
            typedef typename base_t::acquisition_function_t acquisition_function_t;
            typedef typename base_t::acqui_optimizer_t acqui_optimizer_t;

            template <typename StateFunction, typename AggregatorFunction = FirstElem>
            void optimize(const StateFunction& sfun, const AggregatorFunction& afun = AggregatorFunction(), bool reset = true)
            {
                _model = model_t(StateFunction::dim_in, StateFunction::dim_out);
                this->_init(sfun, afun, reset);

                if (!this->_observations.empty())
                    _model.compute(this->_samples, this->_observations, Params::bayes_opt_boptimizer::noise(), this->_bl_samples);

                acqui_optimizer_t acqui_optimizer;

                while (this->_samples.size() == 0 || !this->_stop(*this, afun)) {
                    acquisition_function_t acqui(_model, this->_current_iteration);

<<<<<<< HEAD
                    auto starting_point = tools::random_vector(StateFunction::dim_in);
                    auto acqui_optimization = AcquiOptimization<acquisition_function_t, AggregatorFunction>(acqui, afun, starting_point);
                    Eigen::VectorXd new_sample = acqui_optimizer(acqui_optimization, true);
=======
                    // we do not have gradient in our current acquisition function
                    auto acqui_optimization =
                        [&](const Eigen::VectorXd& x, bool g) { return opt::no_grad(acqui(x, afun)); };
                    Eigen::VectorXd starting_point = tools::rand_vec(StateFunction::dim_in);
                    Eigen::VectorXd new_sample = acqui_optimizer(acqui_optimization, starting_point, true);
>>>>>>> 9ef6e9f6
                    bool blacklisted = false;
                    try {
                        this->add_new_sample(new_sample, sfun(new_sample));
                    }
                    catch (const EvaluationError& e) {
                        this->add_new_bl_sample(new_sample);
                        blacklisted = true;
                    }

                    this->_update_stats(*this, afun, blacklisted);

                    if (!this->_observations.empty())
                        _model.compute(this->_samples, this->_observations, Params::bayes_opt_boptimizer::noise(), this->_bl_samples);

                    this->_current_iteration++;
                    this->_total_iterations++;
                }
            }

            template <typename AggregatorFunction = FirstElem>
            const Eigen::VectorXd& best_observation(const AggregatorFunction& afun = AggregatorFunction()) const
            {
                auto rewards = std::vector<double>(this->_observations.size());
                std::transform(this->_observations.begin(), this->_observations.end(), rewards.begin(), afun);
                auto max_e = std::max_element(rewards.begin(), rewards.end());
                return this->_observations[std::distance(rewards.begin(), max_e)];
            }

            template <typename AggregatorFunction = FirstElem>
            const Eigen::VectorXd& best_sample(const AggregatorFunction& afun = AggregatorFunction()) const
            {
                auto rewards = std::vector<double>(this->_observations.size());
                std::transform(this->_observations.begin(), this->_observations.end(), rewards.begin(), afun);
                auto max_e = std::max_element(rewards.begin(), rewards.end());
                return this->_samples[std::distance(rewards.begin(), max_e)];
            }

            const model_t& model() const { return _model; }

        protected:
            model_t _model;
        };
    }
}

#endif<|MERGE_RESOLUTION|>--- conflicted
+++ resolved
@@ -45,17 +45,11 @@
                 while (this->_samples.size() == 0 || !this->_stop(*this, afun)) {
                     acquisition_function_t acqui(_model, this->_current_iteration);
 
-<<<<<<< HEAD
-                    auto starting_point = tools::random_vector(StateFunction::dim_in);
-                    auto acqui_optimization = AcquiOptimization<acquisition_function_t, AggregatorFunction>(acqui, afun, starting_point);
-                    Eigen::VectorXd new_sample = acqui_optimizer(acqui_optimization, true);
-=======
                     // we do not have gradient in our current acquisition function
                     auto acqui_optimization =
                         [&](const Eigen::VectorXd& x, bool g) { return opt::no_grad(acqui(x, afun)); };
                     Eigen::VectorXd starting_point = tools::rand_vec(StateFunction::dim_in);
                     Eigen::VectorXd new_sample = acqui_optimizer(acqui_optimization, starting_point, true);
->>>>>>> 9ef6e9f6
                     bool blacklisted = false;
                     try {
                         this->add_new_sample(new_sample, sfun(new_sample));
