#ifndef LIMBO_BAYES_OPT_BOPTIMIZER_HPP
#define LIMBO_BAYES_OPT_BOPTIMIZER_HPP

#include <iostream>
#include <algorithm>
#include <iterator>

#include <boost/parameter/aux_/void.hpp>

#include <Eigen/Core>

#include <limbo/tools/macros.hpp>
#include <limbo/tools/random_generator.hpp>
#include <limbo/bayes_opt/bo_base.hpp>

namespace limbo {
    namespace defaults {
        struct bayes_opt_boptimizer {
            BO_PARAM(double, noise, 1e-6);
            BO_PARAM(int, hp_period, 5);
        };
    }

    BOOST_PARAMETER_TEMPLATE_KEYWORD(acquiopt)

    namespace bayes_opt {

        typedef boost::parameter::parameters<boost::parameter::optional<tag::acquiopt>,
            boost::parameter::optional<tag::statsfun>,
            boost::parameter::optional<tag::initfun>,
            boost::parameter::optional<tag::acquifun>,
            boost::parameter::optional<tag::stopcrit>,
            boost::parameter::optional<tag::modelfun>> boptimizer_signature;

        // clang-format off
        /**
        The classic Bayesian optimization algorithm.

        \\rst
        References: :cite:`brochu2010tutorial,Mockus2013`
        \\endrst

        This class takes the same template parameters as BoBase. It adds:
        \\rst
        +---------------------+------------+----------+---------------+
        |type                 |typedef     | argument | default       |
        +=====================+============+==========+===============+
        |acqui. optimizer     |acqui_opt_t | acquiopt | see below     |
        +---------------------+------------+----------+---------------+
        \\endrst

        The default value of acqui_opt_t is:
        - ``opt::Cmaes<Params>`` if libcmaes was found in `waf configure`
        - ``opt::NLOptNoGrad<Params, nlopt::GN_DIRECT_L_RAND>`` if NLOpt was found but libcmaes was not found
        - ``opt::GridSearch<Params>`` otherwise (please do not use this: the algorithm will not work at all!)
        */
        template <class Params,
          class A1 = boost::parameter::void_,
          class A2 = boost::parameter::void_,
          class A3 = boost::parameter::void_,
          class A4 = boost::parameter::void_,
          class A5 = boost::parameter::void_,
          class A6 = boost::parameter::void_>
        // clang-format on
        class BOptimizer : public BoBase<Params, A1, A2, A3, A4, A5> {
        public:
            // defaults
            struct defaults {
#ifdef USE_LIBCMAES
                typedef opt::Cmaes<Params> acquiopt_t; // 2
#elif defined(USE_NLOPT)
                typedef opt::NLOptNoGrad<Params, nlopt::GN_DIRECT_L_RAND> acquiopt_t;
#else
#warning NO NLOpt, and NO Libcmaes: the acquisition function will be optimized by a grid search algorithm (which is usually bad). Please install at least NLOpt or libcmaes to use limbo!.
                typedef opt::GridSearch<Params> acquiopt_t;
#endif
            };
            /// link to the corresponding BoBase (useful for typedefs)
            typedef BoBase<Params, A1, A2, A3, A4, A5> base_t;
            typedef typename base_t::model_t model_t;
            typedef typename base_t::acquisition_function_t acquisition_function_t;
            // extract the types
            typedef typename boptimizer_signature::bind<A1, A2, A3, A4, A5, A6>::type args;
            typedef typename boost::parameter::binding<args, tag::acquiopt, typename defaults::acquiopt_t>::type acqui_optimizer_t;

            /// The main function (run the Bayesian optimization algorithm)
            template <typename StateFunction, typename AggregatorFunction = FirstElem>
            void optimize(const StateFunction& sfun, const AggregatorFunction& afun = AggregatorFunction(), bool reset = true)
            {

                this->_init(sfun, afun, reset);

                if (!this->_observations.empty())
                    _model.compute(this->_samples, this->_observations, Eigen::VectorXd::Constant(this->_observations.size(), Params::bayes_opt_boptimizer::noise()), this->_bl_samples);
                else
                    _model = model_t(StateFunction::dim_in, StateFunction::dim_out);

                acqui_optimizer_t acqui_optimizer;

                while (!this->_stop(*this, afun)) {
                    acquisition_function_t acqui(_model, this->_current_iteration);

                    // we do not have gradient in our current acquisition function
                    auto acqui_optimization =
                        [&](const Eigen::VectorXd& x, bool g) { return opt::no_grad(acqui(x, afun)); };
                    Eigen::VectorXd starting_point = tools::random_vector(StateFunction::dim_in);
                    Eigen::VectorXd new_sample = acqui_optimizer(acqui_optimization, starting_point, true);
                    bool blacklisted = !this->eval_and_add(sfun, new_sample);

                    this->_update_stats(*this, afun, blacklisted);

                    if (blacklisted) {
                        _model.add_bl_sample(this->_bl_samples.back(), Params::bayes_opt_boptimizer::noise());
                    }
                    else {
                        _model.add_sample(this->_samples.back(), this->_observations.back(), Params::bayes_opt_boptimizer::noise());
                    }

<<<<<<< HEAD
                    if (Params::bayes_opt_boptimizer::hp_period() != -1
=======
                    if (Params::bayes_opt_boptimizer::hp_period() > 0
>>>>>>> 8988815c
                        && this->_current_iteration % Params::bayes_opt_boptimizer::hp_period() == 0)
                        _model.optimize_hyperparams();

                    this->_current_iteration++;
                    this->_total_iterations++;
                }
            }

            /// return the best observation so far (i.e. max(f(x)))
            template <typename AggregatorFunction = FirstElem>
            const Eigen::VectorXd& best_observation(const AggregatorFunction& afun = AggregatorFunction()) const
            {
                auto rewards = std::vector<double>(this->_observations.size());
                std::transform(this->_observations.begin(), this->_observations.end(), rewards.begin(), afun);
                auto max_e = std::max_element(rewards.begin(), rewards.end());
                return this->_observations[std::distance(rewards.begin(), max_e)];
            }

            /// return the best sample so far (i.e. the argmax(f(x)))
            template <typename AggregatorFunction = FirstElem>
            const Eigen::VectorXd& best_sample(const AggregatorFunction& afun = AggregatorFunction()) const
            {
                auto rewards = std::vector<double>(this->_observations.size());
                std::transform(this->_observations.begin(), this->_observations.end(), rewards.begin(), afun);
                auto max_e = std::max_element(rewards.begin(), rewards.end());
                return this->_samples[std::distance(rewards.begin(), max_e)];
            }

            const model_t& model() const { return _model; }

        protected:
            model_t _model;
        };
    }
}

#endif<|MERGE_RESOLUTION|>--- conflicted
+++ resolved
@@ -116,11 +116,7 @@
                         _model.add_sample(this->_samples.back(), this->_observations.back(), Params::bayes_opt_boptimizer::noise());
                     }
 
-<<<<<<< HEAD
-                    if (Params::bayes_opt_boptimizer::hp_period() != -1
-=======
                     if (Params::bayes_opt_boptimizer::hp_period() > 0
->>>>>>> 8988815c
                         && this->_current_iteration % Params::bayes_opt_boptimizer::hp_period() == 0)
                         _model.optimize_hyperparams();
 
