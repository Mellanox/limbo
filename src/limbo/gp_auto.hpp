#ifndef GP_AUTO_HPP_
#define GP_AUTO_HPP_

#include <limits>
#include <cassert>
#include <tbb/parallel_reduce.h>
#include <Eigen/Core>
#include <Eigen/LU>
#include <Eigen/Dense>
#include <Eigen/Cholesky>
#include <Eigen/LU>

#include "gp.hpp"
#include "rprop.hpp"
#include "parallel.hpp"

namespace limbo {
  namespace defaults {
    struct gp_auto {
      BO_PARAM(int, n_rprop, 100);
      BO_PARAM(int, rprop_restart, 100);
    };
  }
  namespace model {
    template<typename Params, typename KernelFunction, typename MeanFunction, typename ObsType=Eigen::VectorXd>
    class GPAuto : public GP<Params, KernelFunction, MeanFunction> {
     public:
      GPAuto():GP<Params, KernelFunction, MeanFunction>() {}
      // TODO : init KernelFunction with dim in GP
      GPAuto(int dim_in, int dim_out) : GP<Params, KernelFunction, MeanFunction>(dim_in, dim_out) {}

      void compute(const std::vector<Eigen::VectorXd>& samples,
                   const std::vector<ObsType>& observations,
                   double noise) {

        GP<Params, KernelFunction, MeanFunction>::compute(samples, observations, noise);
	  _optimize_likelihood();

	  this->_compute_obs_mean(); //ORDER MATTERS
	  this->_compute_kernel();

      }

      Eigen::VectorXd check_inverse(){

	return this->_kernel*this->_alpha.col(0) - this->_obs_mean;
      }
      // see Rasmussen and Williams, 2006 (p. 113)
      virtual double log_likelihood(const Eigen::VectorXd& h_params,
                            bool update_kernel = true) {
        this->_kernel_function.set_h_params(h_params);
        if (update_kernel){
	  this->_compute_obs_mean();        // ORDER MATTERS
	  this->_compute_kernel();
	}
	  
        size_t n = this->_obs_mean.rows();

        // --- cholesky ---
        // see: http://xcorr.net/2008/06/11/log-determinant-of-positive-definite-matrices-in-matlab/
        Eigen::MatrixXd l = this->_llt.matrixL();
        long double det = 2 * l.diagonal().array().log().sum();

        // alpha = K^{-1} * this->_obs_mean;

	//        double a = this->_obs_mean.col(0).dot(this->_alpha.col(0));
        double a = (this->_obs_mean.transpose() * this->_alpha).trace();  // generalization for multi dimensional observation
	//	std::cout<<" a: "<<a <<" det: "<< det<<std::endl;
	double lik= -0.5 * a - 0.5 * det - 0.5 * n * log(2 * M_PI);
        return lik;
      }

      // see Rasmussen and Williams, 2006 (p. 114)
      virtual Eigen::VectorXd log_likelihood_grad(const Eigen::VectorXd& h_params,
                                          bool update_kernel = true) {
        this->_kernel_function.set_h_params(h_params);
        if (update_kernel){
	  this->_compute_obs_mean();
          this->_compute_kernel();
	}
        size_t n = this->_observations.rows();

        /// what we should write, but it is less numerically stable than using the Cholesky decomposition
        // Eigen::MatrixXd alpha = this->_inverted_kernel * this->_obs_mean;
        //  Eigen::MatrixXd w = alpha * alpha.transpose() - this->_inverted_kernel;

        // alpha = K^{-1} * this->_obs_mean;
<<<<<<< HEAD
        Eigen::MatrixXd alpha = this->_llt.matrixL().solve(this->_obs_mean);
=======
        Eigen::VectorXd alpha = this->_llt.matrixL().solve(this->_obs_mean);
>>>>>>> 69fd39aa
        this->_llt.matrixL().adjoint().solveInPlace(alpha);

        // K^{-1} using Cholesky decomposition
        Eigen::MatrixXd w = Eigen::MatrixXd::Identity(n, n);
        this->_llt.matrixL().solveInPlace(w);
        this->_llt.matrixL().transpose().solveInPlace(w);

        // alpha * alpha.transpose() - K^{-1}
        w = alpha * alpha.transpose() - w;

        // only compute half of the matrix (symmetrical matrix)
        Eigen::VectorXd grad =
          Eigen::VectorXd::Zero(this->_kernel_function.h_params_size());
        for (size_t i = 0; i < n; ++i) {
          for (size_t j = 0; j <= i; ++j) {
            Eigen::VectorXd g = this->_kernel_function.grad(this->_samples[i], this->_samples[j]);
            if (i == j)
              grad += w(i, j) * g * 0.5;
            else
              grad += w(i, j) * g;
          }
        }
        return grad;
      }

      float get_lik()const{return _lik;}
     protected:
      float _lik;

      virtual void _optimize_likelihood() {
        par::init();
        typedef std::pair<Eigen::VectorXd, double> pair_t;
        auto body = [ = ](int i) {
          // we need a copy because each thread should touch a copy of the GP!
          auto gp = *this;
          Eigen::VectorXd v = rprop::optimize([&](const Eigen::VectorXd & v) {
            return gp.log_likelihood(v);
          },
          [&](const Eigen::VectorXd & v) {
            return gp.log_likelihood_grad(v, false);
          },
          this->kernel_function().h_params_size(), Params::gp_auto::n_rprop());
<<<<<<< HEAD

          double lik = gp.log_likelihood(v);//this->log_likelihood(v);
=======
          double lik = gp.log_likelihood(v);
>>>>>>> 69fd39aa
          return std::make_pair(v, lik);
        };
        auto comp = [](const pair_t& v1, const pair_t& v2) {
          return v1.second > v2.second;
        };
        pair_t init(Eigen::VectorXd::Zero(1), -std::numeric_limits<float>::max());
        auto m = par::max(init, Params::gp_auto::rprop_restart(), body, comp);
        std::cout << "likelihood:" << m.second << std::endl;
        this->_kernel_function.set_h_params(m.first);
	this->_lik=m.second;
      }
    };
  }
}
#endif<|MERGE_RESOLUTION|>--- conflicted
+++ resolved
@@ -21,38 +21,37 @@
       BO_PARAM(int, rprop_restart, 100);
     };
   }
+
   namespace model {
     template<typename Params, typename KernelFunction, typename MeanFunction, typename ObsType=Eigen::VectorXd>
     class GPAuto : public GP<Params, KernelFunction, MeanFunction> {
      public:
-      GPAuto():GP<Params, KernelFunction, MeanFunction>() {}
+      GPAuto() : GP<Params, KernelFunction, MeanFunction>() {}
       // TODO : init KernelFunction with dim in GP
       GPAuto(int dim_in, int dim_out) : GP<Params, KernelFunction, MeanFunction>(dim_in, dim_out) {}
 
       void compute(const std::vector<Eigen::VectorXd>& samples,
                    const std::vector<ObsType>& observations,
                    double noise) {
-
         GP<Params, KernelFunction, MeanFunction>::compute(samples, observations, noise);
 	  _optimize_likelihood();
 
 	  this->_compute_obs_mean(); //ORDER MATTERS
 	  this->_compute_kernel();
-
       }
 
-      Eigen::VectorXd check_inverse(){
+      Eigen::VectorXd check_inverse() {
+        return this->_kernel * this->_alpha.col(0) - this->_obs_mean;
+      }
 
-	return this->_kernel*this->_alpha.col(0) - this->_obs_mean;
-      }
       // see Rasmussen and Williams, 2006 (p. 113)
       virtual double log_likelihood(const Eigen::VectorXd& h_params,
                             bool update_kernel = true) {
         this->_kernel_function.set_h_params(h_params);
-        if (update_kernel){
-	  this->_compute_obs_mean();        // ORDER MATTERS
-	  this->_compute_kernel();
-	}
+        if (update_kernel) {
+          this->_compute_obs_mean(); // ORDER MATTERS
+          this->_compute_kernel();
+        }
 	  
         size_t n = this->_obs_mean.rows();
 
@@ -63,10 +62,10 @@
 
         // alpha = K^{-1} * this->_obs_mean;
 
-	//        double a = this->_obs_mean.col(0).dot(this->_alpha.col(0));
+	 // double a = this->_obs_mean.col(0).dot(this->_alpha.col(0));
         double a = (this->_obs_mean.transpose() * this->_alpha).trace();  // generalization for multi dimensional observation
-	//	std::cout<<" a: "<<a <<" det: "<< det<<std::endl;
-	double lik= -0.5 * a - 0.5 * det - 0.5 * n * log(2 * M_PI);
+        // std::cout<<" a: "<<a <<" det: "<< det<<std::endl;
+	 double lik= -0.5 * a - 0.5 * det - 0.5 * n * log(2 * M_PI);
         return lik;
       }
 
@@ -74,10 +73,11 @@
       virtual Eigen::VectorXd log_likelihood_grad(const Eigen::VectorXd& h_params,
                                           bool update_kernel = true) {
         this->_kernel_function.set_h_params(h_params);
-        if (update_kernel){
-	  this->_compute_obs_mean();
+        if (update_kernel) {
+          this->_compute_obs_mean();
           this->_compute_kernel();
-	}
+        }
+
         size_t n = this->_observations.rows();
 
         /// what we should write, but it is less numerically stable than using the Cholesky decomposition
@@ -85,11 +85,9 @@
         //  Eigen::MatrixXd w = alpha * alpha.transpose() - this->_inverted_kernel;
 
         // alpha = K^{-1} * this->_obs_mean;
-<<<<<<< HEAD
+
         Eigen::MatrixXd alpha = this->_llt.matrixL().solve(this->_obs_mean);
-=======
-        Eigen::VectorXd alpha = this->_llt.matrixL().solve(this->_obs_mean);
->>>>>>> 69fd39aa
+
         this->_llt.matrixL().adjoint().solveInPlace(alpha);
 
         // K^{-1} using Cholesky decomposition
@@ -102,7 +100,7 @@
 
         // only compute half of the matrix (symmetrical matrix)
         Eigen::VectorXd grad =
-          Eigen::VectorXd::Zero(this->_kernel_function.h_params_size());
+        Eigen::VectorXd::Zero(this->_kernel_function.h_params_size());
         for (size_t i = 0; i < n; ++i) {
           for (size_t j = 0; j <= i; ++j) {
             Eigen::VectorXd g = this->_kernel_function.grad(this->_samples[i], this->_samples[j]);
@@ -112,10 +110,14 @@
               grad += w(i, j) * g;
           }
         }
+
         return grad;
       }
 
-      float get_lik()const{return _lik;}
+      float get_lik() const {
+        return _lik;
+      }
+
      protected:
       float _lik;
 
@@ -132,24 +134,24 @@
             return gp.log_likelihood_grad(v, false);
           },
           this->kernel_function().h_params_size(), Params::gp_auto::n_rprop());
-<<<<<<< HEAD
 
-          double lik = gp.log_likelihood(v);//this->log_likelihood(v);
-=======
           double lik = gp.log_likelihood(v);
->>>>>>> 69fd39aa
           return std::make_pair(v, lik);
         };
+
         auto comp = [](const pair_t& v1, const pair_t& v2) {
           return v1.second > v2.second;
         };
+
         pair_t init(Eigen::VectorXd::Zero(1), -std::numeric_limits<float>::max());
         auto m = par::max(init, Params::gp_auto::rprop_restart(), body, comp);
         std::cout << "likelihood:" << m.second << std::endl;
         this->_kernel_function.set_h_params(m.first);
-	this->_lik=m.second;
+	 this->_lik = m.second;
       }
+
     };
   }
 }
+
 #endif