#ifndef LIMBO_STOP_MAX_PREDICTED_VALUE_HPP
#define LIMBO_STOP_MAX_PREDICTED_VALUE_HPP

#include <iostream>

#include <boost/parameter/aux_/void.hpp>

#include <Eigen/Core>

#include <limbo/tools/macros.hpp>

namespace limbo {

    namespace defaults {
        struct max_predicted_value {
            BO_PARAM(double, ratio, 0.9);
        };
    }

    namespace stop {
        template <typename Params, typename Optimizer = boost::parameter::void_>
        struct MaxPredictedValue {

            MaxPredictedValue() {}

            template <typename BO, typename AggregatorFunction>
            bool operator()(const BO& bo, const AggregatorFunction& afun) const
            {
                // Prevent instantiation of GPMean if there are no observed samplesgit
                if (bo.observations().size() == 0)
                    return false;

                auto optimizer = _get_optimizer(typename BO::acqui_optimizer_t(), Optimizer());
                Eigen::VectorXd starting_point = (Eigen::VectorXd::Random(bo.model().dim_in()).array() + 1) / 2;
                double val = afun(bo.model().mu(optimizer(_make_model_mean_optimization(bo.model(), afun, starting_point))));

<<<<<<< HEAD
                if (bo.observations().size() == 0 || bo.best_observation(afun) <= Params::max_predicted_value::ratio() * val)
                    return true;
=======
                if (bo.observations().size() == 0 || bo.best_observation(afun) <= Params::maxpredictedvalue::ratio() * val)
                    return false;
>>>>>>> 21eb5d75
                else {
                    std::cout << "stop caused by Max predicted value reached. Thresold: "
                              << Params::max_predicted_value::ratio() * val
                              << " max observations: " << bo.best_observation(afun) << std::endl;
                    return true;
                }
            }

        protected:
            template <typename Model, typename AggregatorFunction>
            struct ModelMeanOptimization {
            public:
                ModelMeanOptimization(const Model& model, const AggregatorFunction& afun, const Eigen::VectorXd& init) : _model(model), _afun(afun), _init(init) {}

                double utility(const Eigen::VectorXd& v)
                {
                    return _afun(_model.mu(v));
                }

                size_t param_size() const
                {
                    return _model.dim_in();
                }

                const Eigen::VectorXd& init() const
                {
                    return _init;
                }

            protected:
                const Model& _model;
                const AggregatorFunction& _afun;
                const Eigen::VectorXd _init;
            };

            template <typename Model, typename AggregatorFunction>
            inline ModelMeanOptimization<Model, AggregatorFunction> _make_model_mean_optimization(const Model& model, const AggregatorFunction& afun, const Eigen::VectorXd& init) const
            {
                return ModelMeanOptimization<Model, AggregatorFunction>(model, afun, init);
            }

            template <typename BoAcquiOpt>
            inline BoAcquiOpt _get_optimizer(const BoAcquiOpt& bo_acqui_opt, boost::parameter::void_) const
            {
                return bo_acqui_opt;
            }

            template <typename BoAcquiOpt, typename CurrentOpt>
            inline CurrentOpt _get_optimizer(const BoAcquiOpt&, const CurrentOpt& current_opt) const
            {
                return current_opt;
            }
        };
    }
}

#endif<|MERGE_RESOLUTION|>--- conflicted
+++ resolved
@@ -34,13 +34,8 @@
                 Eigen::VectorXd starting_point = (Eigen::VectorXd::Random(bo.model().dim_in()).array() + 1) / 2;
                 double val = afun(bo.model().mu(optimizer(_make_model_mean_optimization(bo.model(), afun, starting_point))));
 
-<<<<<<< HEAD
                 if (bo.observations().size() == 0 || bo.best_observation(afun) <= Params::max_predicted_value::ratio() * val)
-                    return true;
-=======
-                if (bo.observations().size() == 0 || bo.best_observation(afun) <= Params::maxpredictedvalue::ratio() * val)
                     return false;
->>>>>>> 21eb5d75
                 else {
                     std::cout << "stop caused by Max predicted value reached. Thresold: "
                               << Params::max_predicted_value::ratio() * val
