#!/usr/bin/env python
# encoding: utf-8
#| Copyright Inria May 2015
#| This project has received funding from the European Research Council (ERC) under
#| the European Union's Horizon 2020 research and innovation programme (grant
#| agreement No 637972) - see http://www.resibots.eu
#| 
#| Contributor(s):
#|   - Jean-Baptiste Mouret (jean-baptiste.mouret@inria.fr)
#|   - Antoine Cully (antoinecully@gmail.com)
#|   - Kontantinos Chatzilygeroudis (konstantinos.chatzilygeroudis@inria.fr)
#|   - Federico Allocati (fede.allocati@gmail.com)
#|   - Vaios Papaspyros (b.papaspyros@gmail.com)
#| 
#| This software is a computer library whose purpose is to optimize continuous,
#| black-box functions. It mainly implements Gaussian processes and Bayesian
#| optimization.
#| Main repository: http://github.com/resibots/limbo
#| Documentation: http://www.resibots.eu/limbo
#| 
#| This software is governed by the CeCILL-C license under French law and
#| abiding by the rules of distribution of free software.  You can  use,
#| modify and/ or redistribute the software under the terms of the CeCILL-C
#| license as circulated by CEA, CNRS and INRIA at the following URL
#| "http://www.cecill.info".
#| 
#| As a counterpart to the access to the source code and  rights to copy,
#| modify and redistribute granted by the license, users are provided only
#| with a limited warranty  and the software's author,  the holder of the
#| economic rights,  and the successive licensors  have only  limited
#| liability.
#| 
#| In this respect, the user's attention is drawn to the risks associated
#| with loading,  using,  modifying and/or developing or reproducing the
#| software by the user in light of its specific status of free software,
#| that may mean  that it is complicated to manipulate,  and  that  also
#| therefore means  that it is reserved for developers  and  experienced
#| professionals having in-depth computer knowledge. Users are therefore
#| encouraged to load and test the software's suitability as regards their
#| requirements in conditions enabling the security of their systems and/or
#| data to be ensured and,  more generally, to use and operate it in the
#| same conditions as regards security.
#| 
#| The fact that you are presently reading this means that you have had
#| knowledge of the CeCILL-C license and that you accept its terms.
#| 
import sys
sys.path.insert(0, './waf_tools')

VERSION = '0.0.1'
APPNAME = 'limbo'

srcdir = '.'
blddir = 'build'

import glob
import os
import subprocess
import limbo
import inspect
from waflib.Build import BuildContext

def options(opt):
        opt.load('compiler_cxx boost waf_unit_test')
        opt.load('compiler_c')
        opt.load('eigen')
        opt.load('tbb')
        opt.load('mkl')
        opt.load('sferes')
        opt.load('limbo')
        opt.load('openmp')
        opt.load('nlopt')
        opt.load('libcmaes')

        opt.add_option('--create', type='string', help='create a new exp', dest='create_exp')
        limbo.add_create_options(opt)
        opt.add_option('--exp', type='string', help='exp(s) to build, separate by comma', dest='exp')
        opt.add_option('--qsub', type='string', help='config file (json) to submit to torque', dest='qsub')
        opt.add_option('--oar', type='string', help='config file (json) to submit to oar', dest='oar')
        opt.add_option('--local', type='string', help='config file (json) to run local', dest='local')
        opt.add_option('--local_serial', type='string', help='config file (json) to run local', dest='local_serial')
        opt.add_option('--experimental', action='store_true', help='specify to compile the experimental examples', dest='experimental')
        opt.add_option('--nb_replicates', type='int', help='number of replicates performed during the benchmark', dest='nb_rep')
        # tests
        opt.add_option('--tests', action='store_true', help='compile tests or not', dest='tests')
        opt.load('xcode')
        for i in glob.glob('exp/*'):
                if os.path.isdir(i):
                    opt.recurse(i)

        opt.recurse('src/benchmarks')

def configure(conf):
        conf.load('compiler_cxx boost waf_unit_test')
        conf.load('compiler_c')
        conf.load('eigen')
        conf.load('tbb')
        conf.load('sferes')
        conf.load('openmp')
        conf.load('mkl')
        conf.load('xcode')
        conf.load('nlopt')
        conf.load('libcmaes')

        if conf.env.CXX_NAME in ["icc", "icpc"]:
            common_flags = "-Wall -std=c++11"
            opt_flags = " -O3 -xHost  -march=native -mtune=native -unroll -fma -g"
        else:
            if conf.env.CXX_NAME in ["gcc", "g++"] and int(conf.env['CC_VERSION'][0]+conf.env['CC_VERSION'][1]) < 47:
                common_flags = "-Wall -std=c++0x"
            else:
                common_flags = "-Wall -std=c++11"
            if conf.env.CXX_NAME in ["clang", "llvm"]:
                common_flags += " -fdiagnostics-color"
            opt_flags = " -O3 -march=native -g"

        conf.check_boost(lib='serialization filesystem \
            system unit_test_framework program_options \
            graph thread', min_version='1.39')
        conf.check_eigen()
        conf.check_tbb()
        conf.check_sferes()
        conf.check_openmp()
        conf.check_mkl()
        conf.check_nlopt()
        conf.check_libcmaes()

        conf.env.INCLUDES_LIMBO = os.path.dirname(os.path.abspath(inspect.getfile(inspect.currentframe()))) + "/src"

        all_flags = common_flags + opt_flags
        conf.env['CXXFLAGS'] = conf.env['CXXFLAGS'] + all_flags.split(' ')
        print 'CXXFLAGS:', conf.env['CXXFLAGS']

        if conf.options.exp:
                for i in conf.options.exp.split(','):
                        print 'configuring for exp: ' + i
                        conf.recurse('exp/' + i)
        conf.recurse('src/benchmarks')
        print ''
        print 'WHAT TO DO NOW?'
        print '---------------'
        print '[users] To compile Limbo (inc. unit tests): ./waf build'
        print '[users] Read the documentation (inc. tutorials) on http://www.resibots.eu/limbo'
        print '[developpers] To compile the HTML documentation (this requires sphinx and the resibots theme): ./waf doc'
        print '[developpers] To compile the benchmarks: ./waf build_benchmarks'
        print '[developpers] To compile the extensive tests: ./waf build_extensive_tests'


def build(bld):
    bld.recurse('src/')
    if bld.options.exp:
        for i in bld.options.exp.split(','):
            print 'Building exp: ' + i
            bld.recurse('exp/' + i)
            limbo.output_params('exp/'+i)
    bld.add_post_fun(limbo.summary)

def build_extensive_tests(ctx):
    ctx.recurse('src/')
    ctx.recurse('src/tests')

def build_benchmark(ctx):
    ctx.recurse('src/benchmarks')

def run_extensive_tests(ctx):
    for fullname in glob.glob('build/src/tests/combinations/*'):
        if os.path.isfile(fullname) and os.access(fullname, os.X_OK):
            fpath, fname = os.path.split(fullname)
            print "Running: " + fname
            s = "cd " + fpath + "; ./" + fname
            retcode = subprocess.call(s, shell=True, env=None)

def submit_extensive_tests(ctx):
    for fullname in glob.glob('build/src/tests/combinations/*'):
        if os.path.isfile(fullname) and os.access(fullname, os.X_OK):
            fpath, fname = os.path.split(fullname)
            s = "cd " + fpath + ";oarsub -l /nodes=1/core=2,walltime=00:15:00 -n " + fname + " -O " + fname + ".stdout.%jobid%.log -E " + fname + ".stderr.%jobid%.log ./" + fname
            retcode = subprocess.call(s, shell=True, env=None)
            print "oarsub returned:" + str(retcode)

def run_benchmark(ctx):
    HEADER='\033[95m'
    NC='\033[0m'
    res_dir=os.getcwd()+"/benchmark_results/"
    try:
        os.makedirs(res_dir)
    except:
        print "WARNING, dir:" + res_dir + " not be created"
    for fullname in glob.glob('build/src/benchmarks/*'):
        if os.path.isfile(fullname) and os.access(fullname, os.X_OK):
            fpath, fname = os.path.split(fullname)
            directory = res_dir + "/" + fname
            try:
                os.makedirs(directory)
            except:
                print "WARNING, dir:" + directory + " not be created, the new results will be concatenated to the old ones"
            s = "cp " + fullname + " " + directory
            retcode = subprocess.call(s, shell=True, env=None)
            if ctx.options.nb_rep:
                nb_rep = ctx.options.nb_rep
            else:
                nb_rep = 10
            for i in range(0,nb_rep):
                print HEADER+" Running: " + fname + " for the "+str(i)+"th time"+NC
                s="cd " + directory +";./" + fname
                retcode = subprocess.call(s, shell=True, env=None)

def shutdown(ctx):
    if ctx.options.create_exp:
        limbo.create_exp(ctx.options.create_exp, ctx.options)
    if ctx.options.qsub:
        limbo.qsub(ctx.options.qsub)
    if ctx.options.oar:
        limbo.oar(ctx.options.oar)
    if ctx.options.local:
        limbo.run_local(ctx.options.local, False)
    if ctx.options.local_serial:
        limbo.run_local(ctx.options.local_serial)

<<<<<<< HEAD
def insert_license(ctx):
    limbo.insert_license()
=======
def build_docs(ctx):
    s = "cd docs; make html"
    retcode = subprocess.call(s, shell=True, env=None)
>>>>>>> fabfdb20

class BuildExtensiveTestsContext(BuildContext):
    cmd = 'build_extensive_tests'
    fun = 'build_extensive_tests'

class BuildBenchmark(BuildContext):
    cmd = 'build_benchmark'
    fun = 'build_benchmark'

<<<<<<< HEAD
class InsertLicense(BuildContext):
    cmd = 'insert_license'
    fun = 'insert_license'
=======
class BuildDoc(BuildContext):
    cmd = 'docs'
    fun = 'build_docs'
>>>>>>> fabfdb20
<|MERGE_RESOLUTION|>--- conflicted
+++ resolved
@@ -4,32 +4,32 @@
 #| This project has received funding from the European Research Council (ERC) under
 #| the European Union's Horizon 2020 research and innovation programme (grant
 #| agreement No 637972) - see http://www.resibots.eu
-#| 
+#|
 #| Contributor(s):
 #|   - Jean-Baptiste Mouret (jean-baptiste.mouret@inria.fr)
 #|   - Antoine Cully (antoinecully@gmail.com)
 #|   - Kontantinos Chatzilygeroudis (konstantinos.chatzilygeroudis@inria.fr)
 #|   - Federico Allocati (fede.allocati@gmail.com)
 #|   - Vaios Papaspyros (b.papaspyros@gmail.com)
-#| 
+#|
 #| This software is a computer library whose purpose is to optimize continuous,
 #| black-box functions. It mainly implements Gaussian processes and Bayesian
 #| optimization.
 #| Main repository: http://github.com/resibots/limbo
 #| Documentation: http://www.resibots.eu/limbo
-#| 
+#|
 #| This software is governed by the CeCILL-C license under French law and
 #| abiding by the rules of distribution of free software.  You can  use,
 #| modify and/ or redistribute the software under the terms of the CeCILL-C
 #| license as circulated by CEA, CNRS and INRIA at the following URL
 #| "http://www.cecill.info".
-#| 
+#|
 #| As a counterpart to the access to the source code and  rights to copy,
 #| modify and redistribute granted by the license, users are provided only
 #| with a limited warranty  and the software's author,  the holder of the
 #| economic rights,  and the successive licensors  have only  limited
 #| liability.
-#| 
+#|
 #| In this respect, the user's attention is drawn to the risks associated
 #| with loading,  using,  modifying and/or developing or reproducing the
 #| software by the user in light of its specific status of free software,
@@ -40,10 +40,10 @@
 #| requirements in conditions enabling the security of their systems and/or
 #| data to be ensured and,  more generally, to use and operate it in the
 #| same conditions as regards security.
-#| 
+#|
 #| The fact that you are presently reading this means that you have had
 #| knowledge of the CeCILL-C license and that you accept its terms.
-#| 
+#|
 import sys
 sys.path.insert(0, './waf_tools')
 
@@ -217,14 +217,12 @@
     if ctx.options.local_serial:
         limbo.run_local(ctx.options.local_serial)
 
-<<<<<<< HEAD
 def insert_license(ctx):
     limbo.insert_license()
-=======
+
 def build_docs(ctx):
     s = "cd docs; make html"
     retcode = subprocess.call(s, shell=True, env=None)
->>>>>>> fabfdb20
 
 class BuildExtensiveTestsContext(BuildContext):
     cmd = 'build_extensive_tests'
@@ -234,12 +232,10 @@
     cmd = 'build_benchmark'
     fun = 'build_benchmark'
 
-<<<<<<< HEAD
 class InsertLicense(BuildContext):
     cmd = 'insert_license'
     fun = 'insert_license'
-=======
+
 class BuildDoc(BuildContext):
     cmd = 'docs'
-    fun = 'build_docs'
->>>>>>> fabfdb20
+    fun = 'build_docs'