--- conflicted
+++ resolved
@@ -34,12 +34,9 @@
         opt.add_option('--qsub', type='string', help='config file (json) to submit to torque', dest='qsub')
         opt.add_option('--oar', type='string', help='config file (json) to submit to oar', dest='oar')
         opt.add_option('--experimental', action='store_true', help='specify to compile the experimental examples', dest='experimental')
-<<<<<<< HEAD
         opt.add_option('--nb_replicates', type='int', help='number of replicates performed during the benchmark', dest='nb_rep')
-=======
-        # tests
+	# tests
         opt.add_option('--tests', action='store_true', help='compile tests or not', dest='tests')
->>>>>>> d81d1821
         opt.load('xcode')
         for i in glob.glob('exp/*'):
                 if os.path.isdir(i):
