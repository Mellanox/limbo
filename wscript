--- conflicted
+++ resolved
@@ -91,15 +91,11 @@
         opt.add_option('--cpp14', action='store_true', default=False, help='force c++-14 compilation [--cpp14]', dest='cpp14')
 
 
-<<<<<<< HEAD
-        opt.logger = Logs.make_logger(blddir + 'options.log', 'mylogger')
-=======
         try:
                 os.mkdir(blddir)# because this is not always created at that stage
         except:
                 print("build dir not created (it probably already exists, this is fine)")
         opt.logger = Logs.make_logger(blddir + '/options.log', 'mylogger')
->>>>>>> 959fb3f4
 
         for i in glob.glob('exp/*'):
                 if os.path.isdir(i):
