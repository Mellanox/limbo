#!/usr/bin/env python
# encoding: utf-8
#| Copyright Inria May 2015
#| This project has received funding from the European Research Council (ERC) under
#| the European Union's Horizon 2020 research and innovation programme (grant
#| agreement No 637972) - see http://www.resibots.eu
#|
#| Contributor(s):
#|   - Jean-Baptiste Mouret (jean-baptiste.mouret@inria.fr)
#|   - Antoine Cully (antoinecully@gmail.com)
#|   - Kontantinos Chatzilygeroudis (konstantinos.chatzilygeroudis@inria.fr)
#|   - Federico Allocati (fede.allocati@gmail.com)
#|   - Vaios Papaspyros (b.papaspyros@gmail.com)
#|   - Roberto Rama (bertoski@gmail.com)
#|
#| This software is a computer library whose purpose is to optimize continuous,
#| black-box functions. It mainly implements Gaussian processes and Bayesian
#| optimization.
#| Main repository: http://github.com/resibots/limbo
#| Documentation: http://www.resibots.eu/limbo
#|
#| This software is governed by the CeCILL-C license under French law and
#| abiding by the rules of distribution of free software.  You can  use,
#| modify and/ or redistribute the software under the terms of the CeCILL-C
#| license as circulated by CEA, CNRS and INRIA at the following URL
#| "http://www.cecill.info".
#|
#| As a counterpart to the access to the source code and  rights to copy,
#| modify and redistribute granted by the license, users are provided only
#| with a limited warranty  and the software's author,  the holder of the
#| economic rights,  and the successive licensors  have only  limited
#| liability.
#|
#| In this respect, the user's attention is drawn to the risks associated
#| with loading,  using,  modifying and/or developing or reproducing the
#| software by the user in light of its specific status of free software,
#| that may mean  that it is complicated to manipulate,  and  that  also
#| therefore means  that it is reserved for developers  and  experienced
#| professionals having in-depth computer knowledge. Users are therefore
#| encouraged to load and test the software's suitability as regards their
#| requirements in conditions enabling the security of their systems and/or
#| data to be ensured and,  more generally, to use and operate it in the
#| same conditions as regards security.
#|
#| The fact that you are presently reading this means that you have had
#| knowledge of the CeCILL-C license and that you accept its terms.
#|
import sys
sys.path.insert(0, './waf_tools')

VERSION = '0.0.1'
APPNAME = 'limbo'

srcdir = '.'
blddir = 'build'

import glob
import os
import subprocess
import limbo
import inspect
from waflib import Logs
from waflib.Build import BuildContext

def options(opt):
        opt.load('compiler_cxx boost waf_unit_test')
        opt.load('compiler_c')
        opt.load('eigen')
        opt.load('tbb')
        opt.load('mkl')
        opt.load('sferes')
        opt.load('limbo')
        opt.load('openmp')
        opt.load('nlopt')
        opt.load('libcmaes')
        opt.load('xcode')

        opt.add_option('--create', type='string', help='create a new exp', dest='create_exp')
        limbo.add_create_options(opt)
        opt.add_option('--exp', type='string', help='exp(s) to build, separate by comma', dest='exp')
        opt.add_option('--qsub', type='string', help='config file (json) to submit to torque', dest='qsub')
        opt.add_option('--oar', type='string', help='config file (json) to submit to oar', dest='oar')
        opt.add_option('--local', type='string', help='config file (json) to run local', dest='local')
        opt.add_option('--local_serial', type='string', help='config file (json) to run local', dest='local_serial')
        opt.add_option('--experimental', action='store_true', help='specify to compile the experimental examples', dest='experimental')
        opt.add_option('--nb_replicates', type='int', help='number of replicates performed during the benchmark', dest='nb_rep')
        opt.add_option('--tests', action='store_true', help='compile tests or not', dest='tests')
        opt.add_option('--write_params', type='string', help='write all the default values of parameters in a file (used by the documentation system)', dest='write_params')

        for i in glob.glob('exp/*'):
                if os.path.isdir(i):
                    opt.recurse(i)

        opt.recurse('src/benchmarks')

def configure(conf):
        conf.load('compiler_cxx boost waf_unit_test')
        conf.load('compiler_c')
        conf.load('eigen')
        conf.load('tbb')
        conf.load('sferes')
        conf.load('openmp')
        conf.load('mkl')
        conf.load('xcode')
        conf.load('nlopt')
        conf.load('libcmaes')

        if conf.env.CXX_NAME in ["icc", "icpc"]:
            common_flags = "-Wall -std=c++11"
            opt_flags = " -O3 -xHost -mtune=native -unroll -fma -g"
        else:
            if conf.env.CXX_NAME in ["gcc", "g++"] and int(conf.env['CC_VERSION'][0]+conf.env['CC_VERSION'][1]) < 47:
                common_flags = "-Wall -std=c++0x"
            else:
                common_flags = "-Wall -std=c++11"
            if conf.env.CXX_NAME in ["clang", "llvm"]:
                common_flags += " -fdiagnostics-color"
            opt_flags = " -O3 -g"

        conf.check_boost(lib='serialization filesystem \
            system unit_test_framework program_options \
            thread', min_version='1.39')
        conf.check_eigen()
        conf.check_tbb()
        conf.check_sferes()
        conf.check_openmp()
        conf.check_mkl()
        conf.check_nlopt()
        conf.check_libcmaes()

        conf.env.INCLUDES_LIMBO = os.path.dirname(os.path.abspath(inspect.getfile(inspect.currentframe()))) + "/src"

        all_flags = common_flags + opt_flags
        conf.env['CXXFLAGS'] = conf.env['CXXFLAGS'] + all_flags.split(' ')
        Logs.pprint('NORMAL', 'CXXFLAGS: %s' % conf.env['CXXFLAGS'])

        if conf.options.exp:
                for i in conf.options.exp.split(','):
                        Logs.pprint('NORMAL', 'configuring for exp: %s' % i)
                        conf.recurse('exp/' + i)
        conf.recurse('src/benchmarks')
        Logs.pprint('NORMAL', '')
        Logs.pprint('NORMAL', 'WHAT TO DO NOW?')
        Logs.pprint('NORMAL', '---------------')
        Logs.pprint('NORMAL', '[users] To compile Limbo: ./waf build')
        Logs.pprint('NORMAL', '[users] To compile and run unit tests: ./waf --tests')
        Logs.pprint('NORMAL', '[users] Read the documentation (inc. tutorials) on http://www.resibots.eu/limbo')
        Logs.pprint('NORMAL', '[developers] To compile the HTML documentation (this requires sphinx and the resibots theme): ./waf docs')
        Logs.pprint('NORMAL', '[developers] To compile the benchmarks: ./waf build_benchmark')
        Logs.pprint('NORMAL', '[developers] To compile the extensive tests: ./waf build_extensive_tests')


def build(bld):
    if bld.options.write_params:
        limbo.write_default_params(bld.options.write_params)
        Logs.pprint('NORMAL', 'default parameters written in %s' % bld.options.write_params)
    bld.recurse('src/')
    if bld.options.exp:
        for i in bld.options.exp.split(','):
            Logs.pprint('NORMAL', 'Building exp: %d' % i)
            bld.recurse('exp/' + i)
            limbo.output_params('exp/'+i)
    bld.add_post_fun(limbo.summary)

def build_extensive_tests(ctx):
    ctx.recurse('src/')
    ctx.recurse('src/tests')

def build_benchmark(ctx):
    ctx.recurse('src/benchmarks')

def run_extensive_tests(ctx):
    for fullname in glob.glob('build/src/tests/combinations/*'):
        if os.path.isfile(fullname) and os.access(fullname, os.X_OK):
            fpath, fname = os.path.split(fullname)
            Logs.pprint('NORMAL', 'Running: %s' % fname)
            s = "cd " + fpath + "; ./" + fname
            retcode = subprocess.call(s, shell=True, env=None)

def submit_extensive_tests(ctx):
    for fullname in glob.glob('build/src/tests/combinations/*'):
        if os.path.isfile(fullname) and os.access(fullname, os.X_OK):
            fpath, fname = os.path.split(fullname)
            s = "cd " + fpath + ";oarsub -l /nodes=1/core=2,walltime=00:15:00 -n " + fname + " -O " + fname + ".stdout.%jobid%.log -E " + fname + ".stderr.%jobid%.log ./" + fname
            retcode = subprocess.call(s, shell=True, env=None)
            Logs.pprint('NORMAL', 'oarsub returned: %s' % str(retcode))

def run_benchmark(ctx):
    HEADER='\033[95m'
    NC='\033[0m'
    res_dir=os.getcwd()+"/benchmark_results/"
    try:
        os.makedirs(res_dir)
    except:
        Logs.pprint('YELLOW', 'WARNING: directory \'%s\' could not be created!' % res_dir)
    for fullname in glob.glob('build/src/benchmarks/*'):
        if os.path.isfile(fullname) and os.access(fullname, os.X_OK):
            fpath, fname = os.path.split(fullname)
            directory = res_dir + "/" + fname
            try:
                os.makedirs(directory)
            except:
                Logs.pprint('YELLOW', 'WARNING: directory \'%s\' could not be created, the new results will be concatenated to the old ones' % directory)
            s = "cp " + fullname + " " + directory
            retcode = subprocess.call(s, shell=True, env=None)
            if ctx.options.nb_rep:
                nb_rep = ctx.options.nb_rep
            else:
                nb_rep = 10
            for i in range(0,nb_rep):
                Logs.pprint('NORMAL', '%s Running: %s for the %s th time %s' % (HEADER, fname, str(i), NC))
                s="cd " + directory +";./" + fname
                retcode = subprocess.call(s, shell=True, env=None)

def shutdown(ctx):
    if ctx.options.create_exp:
        limbo.create_exp(ctx.options.create_exp, ctx.options)
    if ctx.options.qsub:
        limbo.qsub(ctx.options.qsub)
    if ctx.options.oar:
        limbo.oar(ctx.options.oar)
    if ctx.options.local:
        limbo.run_local(ctx.options.local, False)
    if ctx.options.local_serial:
        limbo.run_local(ctx.options.local_serial)

def insert_license(ctx):
    limbo.insert_license()

<<<<<<< HEAD
def write_default_params(ctx):
    print('extracting default params to docs/defaults.rst')
    limbo.write_default_params('docs/defaults.rst')

#print("to install sphinx-versioning: sudo pip3 install git+https://github.com/resibots/sphinxcontrib-versioning.git@resibots")

def build_docs(ctx): 
    print("generating HTML doc with versioning...")
    s = 'sphinx-versioning -v build -p docs/pre_script.sh --whitelist-branches "(master|doc_versioning|release-*)" docs docs/_build/html'
    print(s)
=======
def build_docs(ctx):
    Logs.pprint('NORMAL', 'extracting default params...')
    limbo.write_default_params('docs/defaults.rst')
    Logs.pprint('NORMAL', 'generating HTML doc...')
    s = "cd docs; make html"
>>>>>>> 69bf9002
    retcode = subprocess.call(s, shell=True, env=None)

class BuildExtensiveTestsContext(BuildContext):
    cmd = 'build_extensive_tests'
    fun = 'build_extensive_tests'

class BuildBenchmark(BuildContext):
    cmd = 'build_benchmark'
    fun = 'build_benchmark'

class InsertLicense(BuildContext):
    cmd = 'insert_license'
    fun = 'insert_license'

class BuildDoc(BuildContext):
    cmd = 'docs'
    fun = 'build_docs'

class BuildDoc(BuildContext):
    cmd = 'default_params'
    fun = 'write_default_params'<|MERGE_RESOLUTION|>--- conflicted
+++ resolved
@@ -227,24 +227,13 @@
 def insert_license(ctx):
     limbo.insert_license()
 
-<<<<<<< HEAD
 def write_default_params(ctx):
-    print('extracting default params to docs/defaults.rst')
+    Logs.pprint('NORMAL', 'extracting default params to docs/defaults.rst')
     limbo.write_default_params('docs/defaults.rst')
 
-#print("to install sphinx-versioning: sudo pip3 install git+https://github.com/resibots/sphinxcontrib-versioning.git@resibots")
-
 def build_docs(ctx): 
-    print("generating HTML doc with versioning...")
+    Logs.pprint('NORMAL', "generating HTML doc with versioning...")
     s = 'sphinx-versioning -v build -p docs/pre_script.sh --whitelist-branches "(master|doc_versioning|release-*)" docs docs/_build/html'
-    print(s)
-=======
-def build_docs(ctx):
-    Logs.pprint('NORMAL', 'extracting default params...')
-    limbo.write_default_params('docs/defaults.rst')
-    Logs.pprint('NORMAL', 'generating HTML doc...')
-    s = "cd docs; make html"
->>>>>>> 69bf9002
     retcode = subprocess.call(s, shell=True, env=None)
 
 class BuildExtensiveTestsContext(BuildContext):
