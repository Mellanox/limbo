import os
import stat
import subprocess
<<<<<<< HEAD
import time
=======
from waflib.Tools import waf_unit_test
>>>>>>> d81d1821

json_ok = True
try:
    import simplejson
except:
    json_ok = False
    print "WARNING simplejson not found some function may not work"


def options(opt):
    opt.add_option('--qsub', type='string', help='json file to submit to torque', dest='qsub')


def create_variants(bld, source, uselib_local,
                    uselib, variants, includes=". ../",
                    cxxflags='',
                    target=''):
    source_list = source.split()
    if not target:
        tmp = source_list[0].replace('.cpp', '')
    else:
        tmp = target
    for v in variants:
        deff = []
        suff = ''
        for d in v.split(' '):
            suff += d.lower() + '_'
            deff.append(d)
        bin_fname = tmp + '_' + suff[0:len(suff) - 1]
        bld.program(features='cxx',
                    source=source,
                    target=bin_fname,
                    includes=includes,
                    uselib=uselib,
                    cxxflags=cxxflags,
                    use=uselib_local,
                    defines=deff)

def summary(bld):
    lst = getattr(bld, 'utest_results', [])
    total = 0
    tfail = 0
    if lst:
        total = len(lst)
        tfail = len([x for x in lst if x[1]])
    waf_unit_test.summary(bld)
    if tfail > 0:
        bld.fatal("Build failed, because some tests failed!")

def _sub_script(tpl, conf_file):
    if 'LD_LIBRARY_PATH' in os.environ:
        ld_lib_path = os.environ['LD_LIBRARY_PATH']
    else:
        ld_lib_path = "''"
    print 'LD_LIBRARY_PATH=' + ld_lib_path
     # parse conf
    list_exps = simplejson.load(open(conf_file))
    fnames = []
    for conf in list_exps:
        exps = conf['exps']
        nb_runs = conf['nb_runs']
        res_dir = conf['res_dir']
        bin_dir = conf['bin_dir']
        wall_time = conf['wall_time']
        use_mpi = "false"
        try:
            use_mpi = conf['use_mpi']
        except:
            use_mpi = "false"
        try:
            nb_cores = conf['nb_cores']
        except:
            nb_cores = 1
        try:
            args = conf['args']
        except:
            args = ''
        email = conf['email']
        if (use_mpi == "true"):
            ppn = '1'
            mpirun = 'mpirun'
        else:
     #      nb_cores = 1;
            ppn = "8"
            mpirun = ''

        #fnames = []
        for i in range(0, nb_runs):
            for e in exps:
                directory = res_dir + "/" + e + "/exp_" + str(i)
                try:
                    os.makedirs(directory)
                except:
                    print "WARNING, dir:" + directory + " not be created"
                subprocess.call('cp ' + bin_dir + '/' + e + ' ' + directory, shell=True)
                fname = directory + "/" + e + "_" + str(i) + ".job"
                f = open(fname, "w")
                f.write(tpl
                        .replace("@exp", e)
                        .replace("@email", email)
                        .replace("@ld_lib_path", ld_lib_path)
                        .replace("@wall_time", wall_time)
                        .replace("@dir", directory)
                        .replace("@nb_cores", str(nb_cores))
                        .replace("@ppn", ppn)
                        .replace("@exec", mpirun + ' ' + directory + '/' + e + ' ' + args))
                f.close()
                os.chmod(fname, stat.S_IEXEC | stat.S_IREAD | stat.S_IWRITE)
                fnames += [(fname, directory)]
    return fnames

def _sub_script_local(conf_file):
    if 'LD_LIBRARY_PATH' in os.environ:
        ld_lib_path = os.environ['LD_LIBRARY_PATH']
    else:
        ld_lib_path = "''"
    print 'LD_LIBRARY_PATH=' + ld_lib_path
     # parse conf
    list_exps = simplejson.load(open(conf_file))
    fnames = []
    arguments = []
    for conf in list_exps:
        exps = conf['exps']
        nb_runs = conf['nb_runs']
        res_dir = conf['res_dir']
        bin_dir = conf['bin_dir']
        wall_time = conf['wall_time']
        use_mpi = "false"
        try:
            use_mpi = conf['use_mpi']
        except:
            use_mpi = "false"
        try:
            nb_cores = conf['nb_cores']
        except:
            nb_cores = 1
        try:
            args = conf['args']
        except:
            args = ''
        email = conf['email']
        if (use_mpi == "true"):
            ppn = '1'
            mpirun = 'mpirun'
        else:
     #      nb_cores = 1;
            ppn = "8"
            mpirun = ''

        #fnames = []
        for i in range(0, nb_runs):
            for e in exps:
                directory = res_dir + "/" + e + "/exp_" + str(i)
                try:
                    os.makedirs(directory)
                except:
                    print "WARNING, dir:" + directory + " not be created"
                subprocess.call('cp ' + bin_dir + '/' + e + ' ' + '"' + directory + '"', shell=True)
                fname = e
                fnames += [(fname, directory)]
                arguments.append(args)
    return fnames,arguments

def run_local(conf_file):
    fnames,args = _sub_script_local(conf_file)
    i = 0
    for (fname, directory) in fnames:
        s = "cd " + '"' + directory + '"' + " && " + "./" + fname + ' ' + args[i] # + " &"
        print "Executing " + s
        retcode = subprocess.call(s, shell=True, env=None)
        time.sleep(1)
        i = i + 1


def qsub(conf_file):
    tpl = """#!/bin/sh
#? nom du job affiche
#PBS -N @exp
#PBS -o stdout
#PBS -b stderr
#PBS -M @email
# maximum execution time
#PBS -l walltime=@wall_time
# mail parameters
#PBS -m abe
# number of nodes
#PBS -l nodes=@nb_cores:ppn=@ppn
#PBS -l pmem=5200mb -l mem=5200mb
export LD_LIBRARY_PATH=@ld_lib_path
exec @exec
"""
    fnames = _sub_script(tpl, conf_file)
    for (fname, directory) in fnames:
        s = "qsub -d " + directory + " " + fname
        print "executing:" + s
        retcode = subprocess.call(s, shell=True, env=None)
        print "qsub returned:" + str(retcode)


def oar(conf_file):
    tpl = """#!/bin/bash
#OAR -l /nodes=1/core=@nb_cores,walltime=@wall_time
#OAR -n @exp
#OAR -O stdout.%jobid%.log
#OAR -E stderr.%jobid%.log
export LD_LIBRARY_PATH=@ld_lib_path
exec @exec
"""
    print 'WARNING [oar]: MPI not supported yet'
    fnames = _sub_script(tpl, conf_file)
    for (fname, directory) in fnames:
        s = "oarsub -d " + directory + " -S " + fname
        print "executing:" + s
        retcode = subprocess.call(s, shell=True, env=None)
        print "oarsub returned:" + str(retcode)<|MERGE_RESOLUTION|>--- conflicted
+++ resolved
@@ -1,11 +1,8 @@
 import os
 import stat
 import subprocess
-<<<<<<< HEAD
 import time
-=======
 from waflib.Tools import waf_unit_test
->>>>>>> d81d1821
 
 json_ok = True
 try:
