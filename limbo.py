import sys, os, stat
import subprocess
import commands

json_ok = True
try:
   import simplejson
except:
   json_ok = False
   print "WARNING simplejson not found some function may not work"

import glob

def options(opt):
	opt.add_option('--qsub', type='string', help='json file to submit to torque', dest='qsub')

def create_variants(bld, source, uselib_local,
                    uselib, variants, includes=". ../", 
                    cxxflags='',
                    json='',
                    target=''):
   # the basic one
   #   tgt = bld.new_task_gen('cxx', 'program')
   #   tgt.source = source
   #   tgt.includes = includes
   #   tgt.uselib_local = uselib_local
   #   tgt.uselib = uselib
   # the variants
   # we create a basic file
   if not target: 
      tmp = source.replace('.cpp', '')
   else:
      tmp=target
   tgt = bld.program(features = 'cxx',
                     source = source,
                     target = tmp,
                     includes = includes,
                     uselib = uselib,
                     use = uselib_local)
   c_src = bld.path.abspath() + '/'
   for v in variants:
      # create file
      suff = ''
      for d in v.split(' '): suff += d.lower() + '_'
      src_fname = tmp + '_' + suff[0:len(suff) - 1] + '.cpp'
      bin_fname = tmp + '_' + suff[0:len(suff) - 1]
      f = open(c_src + src_fname, 'w')
      f.write("// THIS IS A GENERATED FILE - DO NOT EDIT\n")
      for d in v.split(' '): f.write("#define " + d + "\n")
      f.write("#line 1 \"" + c_src + source + "\"\n")
      code = open(c_src + source, 'r')
      for line in code: f.write(line)
      bin_name = src_fname.replace('.cpp', '')
      bin_name = os.path.basename(bin_name)
      # create build
      tgt = bld.program(features = 'cxx',
                        source = src_fname,
                        target = bin_fname,
                        includes = includes,
                        uselib = uselib,
                        use = uselib_local)
<<<<<<< HEAD
   
def qsub(conf_file):
   tpl = """
#! /bin/sh
#? nom du job affiche
#PBS -N @exp
#PBS -o stdout
#PBS -b stderr

# maximum execution time
#PBS -l walltime=@wall_time
# mail parameters
#PBS -m n
# number of nodes
#PBS -l nodes=@nb_cores:ppn=@ppn
#PBS -l pmem=5200mb -l mem=5200mb
export LD_LIBRARY_PATH=@ld_lib_path
exec @exec
"""
=======

def _sub_script(tpl, conf_file):
>>>>>>> 69fd39aa
   if os.environ.has_key('LD_LIBRARY_PATH'):
      ld_lib_path = os.environ['LD_LIBRARY_PATH']
   else:
      ld_lib_path = "''"
   home = os.environ['HOME']
   print 'LD_LIBRARY_PATH=' + ld_lib_path
    # parse conf
   conf = simplejson.load(open(conf_file))
   exps = conf['exps']
   nb_runs = conf['nb_runs']
   res_dir = conf['res_dir']
   bin_dir = conf['bin_dir']
   wall_time = conf['wall_time']
   use_mpi = "false"
   try: use_mpi = conf['use_mpi']
   except: use_mpi = "false"
   try: nb_cores = conf['nb_cores']
   except: nb_cores = 1
   try: args = conf['args']
   except: args = ''
   email = conf['email']
   if (use_mpi == "true"): 
      ppn = '1'
      mpirun = 'mpirun'
   else:
#      nb_cores = 1; 
      ppn = "8"
      mpirun = ''

   fnames = []
   for i in range(0, nb_runs):
      for e in exps:
         directory = res_dir + "/" + e + "/exp_" + str(i) 
         try:
            os.makedirs(directory)
         except:
            print "WARNING, dir:" + directory + " not be created"
         subprocess.call('cp ' + bin_dir + '/' + e + ' ' + directory, shell=True)
         fname = directory + "/" + e + "_" + str(i) + ".job"
         f = open(fname, "w")
         f.write(tpl
                 .replace("@exp", e)
                 .replace("@email", email)
                 .replace("@ld_lib_path", ld_lib_path)
                 .replace("@wall_time", wall_time)
                 .replace("@dir", directory)
                 .replace("@nb_cores", str(nb_cores))
                 .replace("@ppn", ppn)
                 .replace("@exec", mpirun + ' ' + directory + '/' + e + ' ' + args))
         f.close()
         os.chmod(fname, stat.S_IEXEC | stat.S_IREAD | stat.S_IWRITE)
         fnames += [(fname, directory)]
   return fnames

def qsub(conf_file):
   tpl = """#!/bin/sh
#? nom du job affiche
#PBS -N @exp
#PBS -o stdout
#PBS -b stderr
#PBS -M @email
# maximum execution time
#PBS -l walltime=@wall_time
# mail parameters
#PBS -m abe
# number of nodes
#PBS -l nodes=@nb_cores:ppn=@ppn
#PBS -l pmem=5200mb -l mem=5200mb
export LD_LIBRARY_PATH=@ld_lib_path
exec @exec
"""
   fnames = _sub_script(tpl, conf_file)
   for (fname, directory) in fnames:
      s = "qsub -d " + directory + " " + fname
      print "executing:" + s
      retcode = subprocess.call(s, shell=True, env=None)
      print "qsub returned:" + str(retcode)



def oar(conf_file):
   tpl = """#!/bin/bash
#OAR -l /core=@nb_cores/nodes=1,walltime=@wall_time
#OAR -n @exp
#OAR -O stdout.%jobid%.log
#OAR -E stderr.%jobid%.log
export LD_LIBRARY_PATH=@ld_lib_path
exec @exec
"""
   print 'WARNING [oar]: MPI not supported yet'
   fnames = _sub_script(tpl, conf_file)
   for (fname,directory) in fnames:
      s = "oarsub -d " + directory + " -S " + fname
      print "executing:" + s
      retcode = subprocess.call(s, shell=True, env=None)
      print "oarsub returned:" + str(retcode)<|MERGE_RESOLUTION|>--- conflicted
+++ resolved
@@ -1,144 +1,132 @@
-import sys, os, stat
+import os
+import stat
 import subprocess
-import commands
 
 json_ok = True
 try:
-   import simplejson
+    import simplejson
 except:
-   json_ok = False
-   print "WARNING simplejson not found some function may not work"
+    json_ok = False
+    print "WARNING simplejson not found some function may not work"
 
-import glob
 
 def options(opt):
-	opt.add_option('--qsub', type='string', help='json file to submit to torque', dest='qsub')
+    opt.add_option('--qsub', type='string', help='json file to submit to torque', dest='qsub')
+
 
 def create_variants(bld, source, uselib_local,
-                    uselib, variants, includes=". ../", 
+                    uselib, variants, includes=". ../",
                     cxxflags='',
                     json='',
                     target=''):
-   # the basic one
-   #   tgt = bld.new_task_gen('cxx', 'program')
-   #   tgt.source = source
-   #   tgt.includes = includes
-   #   tgt.uselib_local = uselib_local
-   #   tgt.uselib = uselib
-   # the variants
-   # we create a basic file
-   if not target: 
-      tmp = source.replace('.cpp', '')
-   else:
-      tmp=target
-   tgt = bld.program(features = 'cxx',
-                     source = source,
-                     target = tmp,
-                     includes = includes,
-                     uselib = uselib,
-                     use = uselib_local)
-   c_src = bld.path.abspath() + '/'
-   for v in variants:
-      # create file
-      suff = ''
-      for d in v.split(' '): suff += d.lower() + '_'
-      src_fname = tmp + '_' + suff[0:len(suff) - 1] + '.cpp'
-      bin_fname = tmp + '_' + suff[0:len(suff) - 1]
-      f = open(c_src + src_fname, 'w')
-      f.write("// THIS IS A GENERATED FILE - DO NOT EDIT\n")
-      for d in v.split(' '): f.write("#define " + d + "\n")
-      f.write("#line 1 \"" + c_src + source + "\"\n")
-      code = open(c_src + source, 'r')
-      for line in code: f.write(line)
-      bin_name = src_fname.replace('.cpp', '')
-      bin_name = os.path.basename(bin_name)
-      # create build
-      tgt = bld.program(features = 'cxx',
-                        source = src_fname,
-                        target = bin_fname,
-                        includes = includes,
-                        uselib = uselib,
-                        use = uselib_local)
-<<<<<<< HEAD
-   
-def qsub(conf_file):
-   tpl = """
-#! /bin/sh
-#? nom du job affiche
-#PBS -N @exp
-#PBS -o stdout
-#PBS -b stderr
+    # the basic one
+    #   tgt = bld.new_task_gen('cxx', 'program')
+    #   tgt.source = source
+    #   tgt.includes = includes
+    #   tgt.uselib_local = uselib_local
+    #   tgt.uselib = uselib
+    # the variants
+    # we create a basic file
+    if not target:
+        tmp = source.replace('.cpp', '')
+    else:
+        tmp = target
+    bld.program(features='cxx',
+                source=source,
+                target=tmp,
+                includes=includes,
+                uselib=uselib,
+                use=uselib_local)
+    c_src = bld.path.abspath() + '/'
+    for v in variants:
+        # create file
+        suff = ''
+        for d in v.split(' '):
+            suff += d.lower() + '_'
+        src_fname = tmp + '_' + suff[0:len(suff) - 1] + '.cpp'
+        bin_fname = tmp + '_' + suff[0:len(suff) - 1]
+        f = open(c_src + src_fname, 'w')
+        f.write("// THIS IS A GENERATED FILE - DO NOT EDIT\n")
+        for d in v.split(' '):
+            f.write("#define " + d + "\n")
+        f.write("#line 1 \"" + c_src + source + "\"\n")
+        code = open(c_src + source, 'r')
+        for line in code:
+            f.write(line)
+        bin_name = src_fname.replace('.cpp', '')
+        bin_name = os.path.basename(bin_name)
+        # create build
+        bld.program(features='cxx',
+                    source=src_fname,
+                    target=bin_fname,
+                    includes=includes,
+                    uselib=uselib,
+                    use=uselib_local)
 
-# maximum execution time
-#PBS -l walltime=@wall_time
-# mail parameters
-#PBS -m n
-# number of nodes
-#PBS -l nodes=@nb_cores:ppn=@ppn
-#PBS -l pmem=5200mb -l mem=5200mb
-export LD_LIBRARY_PATH=@ld_lib_path
-exec @exec
-"""
-=======
 
 def _sub_script(tpl, conf_file):
->>>>>>> 69fd39aa
-   if os.environ.has_key('LD_LIBRARY_PATH'):
-      ld_lib_path = os.environ['LD_LIBRARY_PATH']
-   else:
-      ld_lib_path = "''"
-   home = os.environ['HOME']
-   print 'LD_LIBRARY_PATH=' + ld_lib_path
-    # parse conf
-   conf = simplejson.load(open(conf_file))
-   exps = conf['exps']
-   nb_runs = conf['nb_runs']
-   res_dir = conf['res_dir']
-   bin_dir = conf['bin_dir']
-   wall_time = conf['wall_time']
-   use_mpi = "false"
-   try: use_mpi = conf['use_mpi']
-   except: use_mpi = "false"
-   try: nb_cores = conf['nb_cores']
-   except: nb_cores = 1
-   try: args = conf['args']
-   except: args = ''
-   email = conf['email']
-   if (use_mpi == "true"): 
-      ppn = '1'
-      mpirun = 'mpirun'
-   else:
-#      nb_cores = 1; 
-      ppn = "8"
-      mpirun = ''
+    if 'LD_LIBRARY_PATH' in os.environ:
+        ld_lib_path = os.environ['LD_LIBRARY_PATH']
+    else:
+        ld_lib_path = "''"
+    print 'LD_LIBRARY_PATH=' + ld_lib_path
+     # parse conf
+    conf = simplejson.load(open(conf_file))
+    exps = conf['exps']
+    nb_runs = conf['nb_runs']
+    res_dir = conf['res_dir']
+    bin_dir = conf['bin_dir']
+    wall_time = conf['wall_time']
+    use_mpi = "false"
+    try:
+        use_mpi = conf['use_mpi']
+    except:
+        use_mpi = "false"
+    try:
+        nb_cores = conf['nb_cores']
+    except:
+        nb_cores = 1
+    try:
+        args = conf['args']
+    except:
+        args = ''
+    email = conf['email']
+    if (use_mpi == "true"):
+        ppn = '1'
+        mpirun = 'mpirun'
+    else:
+ #      nb_cores = 1;
+        ppn = "8"
+        mpirun = ''
 
-   fnames = []
-   for i in range(0, nb_runs):
-      for e in exps:
-         directory = res_dir + "/" + e + "/exp_" + str(i) 
-         try:
-            os.makedirs(directory)
-         except:
-            print "WARNING, dir:" + directory + " not be created"
-         subprocess.call('cp ' + bin_dir + '/' + e + ' ' + directory, shell=True)
-         fname = directory + "/" + e + "_" + str(i) + ".job"
-         f = open(fname, "w")
-         f.write(tpl
-                 .replace("@exp", e)
-                 .replace("@email", email)
-                 .replace("@ld_lib_path", ld_lib_path)
-                 .replace("@wall_time", wall_time)
-                 .replace("@dir", directory)
-                 .replace("@nb_cores", str(nb_cores))
-                 .replace("@ppn", ppn)
-                 .replace("@exec", mpirun + ' ' + directory + '/' + e + ' ' + args))
-         f.close()
-         os.chmod(fname, stat.S_IEXEC | stat.S_IREAD | stat.S_IWRITE)
-         fnames += [(fname, directory)]
-   return fnames
+    fnames = []
+    for i in range(0, nb_runs):
+        for e in exps:
+            directory = res_dir + "/" + e + "/exp_" + str(i)
+            try:
+                os.makedirs(directory)
+            except:
+                print "WARNING, dir:" + directory + " not be created"
+            subprocess.call('cp ' + bin_dir + '/' + e + ' ' + directory, shell=True)
+            fname = directory + "/" + e + "_" + str(i) + ".job"
+            f = open(fname, "w")
+            f.write(tpl
+                    .replace("@exp", e)
+                    .replace("@email", email)
+                    .replace("@ld_lib_path", ld_lib_path)
+                    .replace("@wall_time", wall_time)
+                    .replace("@dir", directory)
+                    .replace("@nb_cores", str(nb_cores))
+                    .replace("@ppn", ppn)
+                    .replace("@exec", mpirun + ' ' + directory + '/' + e + ' ' + args))
+            f.close()
+            os.chmod(fname, stat.S_IEXEC | stat.S_IREAD | stat.S_IWRITE)
+            fnames += [(fname, directory)]
+    return fnames
+
 
 def qsub(conf_file):
-   tpl = """#!/bin/sh
+    tpl = """#!/bin/sh
 #? nom du job affiche
 #PBS -N @exp
 #PBS -o stdout
@@ -154,17 +142,16 @@
 export LD_LIBRARY_PATH=@ld_lib_path
 exec @exec
 """
-   fnames = _sub_script(tpl, conf_file)
-   for (fname, directory) in fnames:
-      s = "qsub -d " + directory + " " + fname
-      print "executing:" + s
-      retcode = subprocess.call(s, shell=True, env=None)
-      print "qsub returned:" + str(retcode)
-
+    fnames = _sub_script(tpl, conf_file)
+    for (fname, directory) in fnames:
+        s = "qsub -d " + directory + " " + fname
+        print "executing:" + s
+        retcode = subprocess.call(s, shell=True, env=None)
+        print "qsub returned:" + str(retcode)
 
 
 def oar(conf_file):
-   tpl = """#!/bin/bash
+    tpl = """#!/bin/bash
 #OAR -l /core=@nb_cores/nodes=1,walltime=@wall_time
 #OAR -n @exp
 #OAR -O stdout.%jobid%.log
@@ -172,10 +159,10 @@
 export LD_LIBRARY_PATH=@ld_lib_path
 exec @exec
 """
-   print 'WARNING [oar]: MPI not supported yet'
-   fnames = _sub_script(tpl, conf_file)
-   for (fname,directory) in fnames:
-      s = "oarsub -d " + directory + " -S " + fname
-      print "executing:" + s
-      retcode = subprocess.call(s, shell=True, env=None)
-      print "oarsub returned:" + str(retcode)+    print 'WARNING [oar]: MPI not supported yet'
+    fnames = _sub_script(tpl, conf_file)
+    for (fname, directory) in fnames:
+        s = "oarsub -d " + directory + " -S " + fname
+        print "executing:" + s
+        retcode = subprocess.call(s, shell=True, env=None)
+        print "oarsub returned:" + str(retcode)